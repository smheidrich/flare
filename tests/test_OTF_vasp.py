import pytest
import os
import sys
import numpy as np
from flare.otf import OTF
from flare.gp import GaussianProcess
from flare.struc import Structure
import flare.kernels.kernels as en

from flare.dft_interface.vasp_util import *


# ------------------------------------------------------
#                   test  otf runs
# ------------------------------------------------------

def test_otf_h2():
    """
    :return:
    """
    os.system('cp ./test_files/test_POSCAR_2 POSCAR')

    vasp_input = './POSCAR'
    dt = 0.0001
    number_of_steps = 5
    cutoffs = np.array([5])
    dft_loc = 'cp ./test_files/test_vasprun_h2.xml vasprun.xml'
    std_tolerance_factor = -0.1

    # make gp model
    kernel = en.two_body
    kernel_grad = en.two_body_grad
    hyps = np.array([1, 1, 1])
    hyp_labels = ['Signal Std', 'Length Scale', 'Noise Std']
    energy_force_kernel = en.two_body_force_en

    gp = GaussianProcess(kernel=kernel,
                         kernel_grad=kernel_grad,
                         hyps=hyps,
                         cutoffs=cutoffs,
                         hyp_labels=hyp_labels,
                         energy_force_kernel=energy_force_kernel,
                         maxiter=50)

    otf = OTF(vasp_input, dt, number_of_steps, gp, dft_loc,
              std_tolerance_factor, init_atoms=[0],
              calculate_energy=True, max_atoms_added=1,
<<<<<<< HEAD
              n_cpus=1, dft_softwarename='vasp',
=======
              no_cpus=1, force_source='vasp',
>>>>>>> 68ee2976
              output_name='h2_otf_vasp')

    otf.run()

    os.system('mv h2_otf_vasp* test_outputs')


<|MERGE_RESOLUTION|>--- conflicted
+++ resolved
@@ -45,11 +45,7 @@
     otf = OTF(vasp_input, dt, number_of_steps, gp, dft_loc,
               std_tolerance_factor, init_atoms=[0],
               calculate_energy=True, max_atoms_added=1,
-<<<<<<< HEAD
-              n_cpus=1, dft_softwarename='vasp',
-=======
-              no_cpus=1, force_source='vasp',
->>>>>>> 68ee2976
+              n_cpus=1, force_source='vasp',
               output_name='h2_otf_vasp')
 
     otf.run()
