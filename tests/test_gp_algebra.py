import time
import pytest
import numpy as np

import flare.gp_algebra
from flare.env import AtomicEnvironment
from flare.kernels.utils import str_to_kernel_set
from flare.struc import Structure
<<<<<<< HEAD
from flare.kernels.mc_simple import two_plus_three_body_mc, \
        two_plus_three_body_mc_grad, two_plus_three_mc_en,\
        two_plus_three_mc_force_en, two_plus_three_efs_energy, \
        two_plus_three_efs_force
from flare.kernels.mc_sephyps import two_plus_three_body_mc \
        as two_plus_three_body_mc_multi
from flare.kernels.mc_sephyps import two_plus_three_body_mc_grad \
        as two_plus_three_body_mc_grad_multi
from flare.kernels import mc_sephyps
=======
from flare.utils.parameter_helper import ParameterHelper
>>>>>>> ed5bc7e7

from flare.gp_algebra import get_like_grad_from_mats, \
        get_force_block, get_force_energy_block, \
        energy_energy_vector, energy_force_vector, force_force_vector, \
        force_energy_vector, get_kernel_vector, en_kern_vec, \
        get_ky_mat_update, get_ky_and_hyp, get_energy_block, \
        get_Ky_mat, update_force_block, update_energy_block, \
        update_force_energy_block, efs_kern_vec

from tests.fake_gp import get_tstp


@pytest.fixture(scope='module')
def params():

    parameters = get_random_training_set(10, 2)

    yield parameters
    del parameters


def get_random_training_set(nenv, nstruc):
    """Create a random training_set array with parameters
    And generate four different kinds of hyperparameter sets:
    * multi hypper parameters with two twobody type and two threebody type
    * constrained optimization, with noise parameter optimized
    * constrained optimization, without noise parameter optimized
    * simple hyper parameters without multihyps set up
    """

    np.random.seed(0)

<<<<<<< HEAD
    cutoffs = np.array([0.8, 0.8])
    hyps = np.ones(5, dtype=float)
    kernel = (two_plus_three_body_mc, two_plus_three_body_mc_grad,
              two_plus_three_mc_en, two_plus_three_mc_force_en,
              two_plus_three_efs_force, two_plus_three_efs_energy)
    kernel_m = \
        (two_plus_three_body_mc_multi, two_plus_three_body_mc_grad_multi,
         mc_sephyps.two_plus_three_mc_en,
         mc_sephyps.two_plus_three_mc_force_en)
=======
    cutoffs = {'twobody':0.8, 'threebody':0.8}
    parameters={'cutoff_twobody': 0.8,
                'cutoff_threebody': 0.8,
                'noise': 0.05}
>>>>>>> ed5bc7e7

    # 9 different hyper-parameters
    pm = ParameterHelper(species=['H', 'He'],
                         kernels={'twobody':[['*', '*'], ['H', 'H']],
                                  'threebody':[['*', '*', '*'],
                                               ['H', 'H', 'H']]},
                         parameters=parameters,
                         ones=True, random=False,
                         verbose="DEBUG")
    hyps_mask1 = pm.as_dict()

    # 9 different hyper-parameters, onlye train the 0, 2, 4, 6, 8
    pm.set_constraints('twobody0', [True, True])
    pm.set_constraints('twobody1', [False, False])
    pm.set_constraints('threebody0', [True, True])
    pm.set_constraints('threebody1', [False, False])
    hyps_mask2 = pm.as_dict()

    # 9 different hyper-parameters, only train the 0, 2, 4, 6
    pm.set_constraints('noise', False)
    hyps_mask3 = pm.as_dict()

    # 5 different hyper-parameters, equivalent to no multihyps
    pm = ParameterHelper(species=['H', 'He'],
                         kernels={'twobody':[['*', '*']],
                                  'threebody':[['*', '*', '*']]},
                         parameters=parameters,
                         ones=True, random=False,
                         verbose="DEBUG")
    hyps_mask4 = pm.as_dict()

    # 5 different hyper-parameters, no multihyps
    pm = ParameterHelper(kernels=['twobody', 'threebody'],
                         parameters=parameters,
                         ones=True, random=False,
                         verbose="DEBUG")
    hyps_mask5 = pm.as_dict()

    hyps_mask_list = [hyps_mask1, hyps_mask2, hyps_mask3, hyps_mask4, hyps_mask5]

    # create training environments and forces
    cell = np.eye(3)
    unique_species = [0, 1]
    noa = 5
    training_data = []
    training_labels = []
    for _ in range(nenv):
        positions = np.random.uniform(-1, 1, [noa, 3])
        species = np.random.randint(0, len(unique_species), noa) + 1
        struc = Structure(cell, species, positions)
        training_data += [AtomicEnvironment(struc, 1, cutoffs)]
        training_labels += [np.random.uniform(-1, 1, 3)]
    training_labels = np.hstack(training_labels)

    # create training structures and energies
    training_structures = []
    energy_labels = []
    for _ in range(nstruc):
        positions = np.random.uniform(-1, 1, [noa, 3])
        species = np.random.randint(0, len(unique_species), noa) + 1
        struc = Structure(cell, species, positions)
        struc_envs = []
        for n in range(noa):
            struc_envs.append(AtomicEnvironment(struc, n, cutoffs))
        training_structures.append(struc_envs)
        energy_labels.append(np.random.uniform(-1, 1))
    energy_labels = np.array(energy_labels)

    # store it as global variables
    name = "unit_test"
    flare.gp_algebra._global_training_data[name] = training_data
    flare.gp_algebra._global_training_labels[name] = training_labels
    flare.gp_algebra._global_training_structures[name] = training_structures
    flare.gp_algebra._global_energy_labels[name] = energy_labels

    energy_noise = 0.01

    return name, cutoffs, hyps_mask_list, energy_noise


@pytest.fixture(scope='module')
def ky_mat_ref(params):
    name, cutoffs, hyps_mask_list, energy_noise = params

    # get the reference without multi hyps
    hyps_mask = hyps_mask_list[-1]
    hyps = hyps_mask['hyps']
    kernel = str_to_kernel_set(hyps_mask['kernels'], 'mc', hyps_mask)

    time0 = time.time()
    ky_mat0 = get_Ky_mat(hyps, name, kernel[0], kernel[2], kernel[3],
                         energy_noise, cutoffs)
    print("compute ky_mat serial", time.time()-time0)

    # parallel version
    time0 = time.time()
    ky_mat = \
        get_Ky_mat(hyps, name, kernel[0], kernel[2], kernel[3],
                   energy_noise, cutoffs, n_cpus=2, n_sample=5)
    print("compute ky_mat parallel", time.time()-time0)

    assert np.isclose(ky_mat, ky_mat0, rtol=1e-3).all(), \
            "parallel implementation is wrong"

    yield ky_mat0
    del ky_mat0


@pytest.mark.parametrize('ihyps', [0, 1])
def test_ky_mat(params, ihyps, ky_mat_ref):

    name, cutoffs, hyps_mask_list, energy_noise = params
    hyps_mask = hyps_mask_list[ihyps]
    hyps = hyps_mask['hyps']
    kernel = str_to_kernel_set(hyps_mask['kernels'], 'mc', hyps_mask)

    # serial implementation
    time0 = time.time()
    ky_mat = get_Ky_mat(hyps, name, kernel[0], kernel[2], kernel[3],
                        energy_noise, cutoffs, hyps_mask)
    print(f"compute ky_mat with multihyps, test {ihyps}, n_cpus=1",
          time.time()-time0)
    assert np.isclose(ky_mat, ky_mat_ref, rtol=1e-3).all(), \
            "multi hyps implementation is wrong"\
            f"with case {ihyps}"

    # parallel implementation
    time0 = time.time()
    ky_mat = get_Ky_mat(hyps, name, kernel[0], kernel[2], kernel[3],
                        energy_noise, cutoffs, hyps_mask, n_cpus=2,
                        n_sample=20)
    print(f"compute ky_mat with multihyps, test {ihyps}, n_cpus=2",
          time.time()-time0)
    assert np.isclose(ky_mat, ky_mat_ref, rtol=1e-3).all(), \
            f"multi hyps  parallel implementation is wrong with case {ihyps}"


@pytest.mark.parametrize('ihyps', [0, 1, -1])
def test_ky_mat_update(params, ihyps):

    name, cutoffs, hyps_mask_list, energy_noise = params
    hyps_mask = hyps_mask_list[ihyps]
    hyps = hyps_mask['hyps']
    kernel = str_to_kernel_set(hyps_mask['kernels'], 'mc', hyps_mask)

    # prepare old data set as the starting point
    n = 5
    s = 1
    training_data = flare.gp_algebra._global_training_data[name]
    training_structures = flare.gp_algebra._global_training_structures[name]
    flare.gp_algebra._global_training_data['old'] = training_data[:n]
    flare.gp_algebra._global_training_structures['old'] = \
        training_structures[:s]
    func = [get_Ky_mat, get_ky_mat_update]


    # get the reference
    ky_mat0 = func[0](hyps, name, kernel[0], kernel[2],
                      kernel[3], energy_noise, cutoffs, hyps_mask)
    ky_mat_old = func[0](hyps, 'old', kernel[0], kernel[2],
                         kernel[3], energy_noise, cutoffs, hyps_mask)

    # update
    ky_mat = func[1](ky_mat_old, n, hyps, name, kernel[0], kernel[2],
                     kernel[3], energy_noise, cutoffs, hyps_mask)
    assert np.isclose(ky_mat, ky_mat0, rtol=1e-10).all(), \
            "update function is wrong"

    # parallel version
    ky_mat = func[1](ky_mat_old, n, hyps, name, kernel[0], kernel[2],
                     kernel[3], energy_noise, cutoffs, hyps_mask, n_cpus=2,
                     n_sample=20)
    assert np.isclose(ky_mat, ky_mat0, rtol=1e-10).all(), \
            "update function is wrong"


@pytest.mark.parametrize('ihyps', [0, 1, -1])
def test_kernel_vector(params, ihyps):

    name, cutoffs, hyps_mask_list, _ = params

    np.random.seed(10)
    test_point = get_tstp()

    size1 = len(flare.gp_algebra._global_training_data[name])
    size2 = len(flare.gp_algebra._global_training_structures[name])

    hyps_mask = hyps_mask_list[ihyps]
    hyps = hyps_mask['hyps']
    kernel = str_to_kernel_set(hyps_mask['kernels'], 'mc', hyps_mask)

    # test the parallel implementation for multihyps
    vec = get_kernel_vector(name, kernel[0], kernel[3], test_point, 1,
                            hyps, cutoffs, hyps_mask)

    vec_par = \
        get_kernel_vector(name, kernel[0], kernel[3], test_point, 1, hyps,
                          cutoffs, hyps_mask, n_cpus=2, n_sample=100)

    assert (np.isclose(vec, vec_par, rtol=1e-4).all()), "parallel implementation is wrong"
    assert (vec.shape[0] == size1 * 3 + size2)


@pytest.mark.parametrize('ihyps', [0, 1, -1])
def test_en_kern_vec(params, ihyps):

    name, cutoffs, hyps_mask_list, _ = params
    hyps_mask = hyps_mask_list[ihyps]
    hyps = hyps_mask['hyps']
    kernel = str_to_kernel_set(hyps_mask['kernels'], 'mc', hyps_mask)

    np.random.seed(10)
    test_point = get_tstp()

    size1 = len(flare.gp_algebra._global_training_data[name])
    size2 = len(flare.gp_algebra._global_training_structures[name])

    # test the parallel implementation for multihyps
    vec = en_kern_vec(name, kernel[3], kernel[2], test_point, hyps, cutoffs, hyps_mask)

    vec_par = \
        en_kern_vec(name, kernel[3], kernel[2], test_point, hyps, cutoffs, hyps_mask,
                    n_cpus=2, n_sample=100)

    assert (all(np.equal(vec, vec_par))), "parallel implementation is wrong"
    assert (vec.shape[0] == size1 * 3 + size2)


<<<<<<< HEAD
def test_efs_kern_vec(params):

    hyps, name, kernel, cutoffs, _, _, _, _ = params

    test_point = get_tstp()

    energy_vector, force_array, stress_array = \
        efs_kern_vec(name, kernel[4], kernel[5], test_point, hyps, cutoffs)

    energy_vector_par, force_array_par, stress_array_par = \
        efs_kern_vec(name, kernel[4], kernel[5], test_point, hyps, cutoffs,
                     n_cpus=2, n_sample=100)

    assert (np.equal(energy_vector, energy_vector_par).all())
    assert (np.equal(force_array, force_array_par).all())
    assert (np.equal(stress_array, stress_array_par).all())


def test_ky_and_hyp(params):
=======
@pytest.mark.parametrize('ihyps', [0, 1, 2, 3, 4])
def test_ky_and_hyp(params, ihyps, ky_mat_ref):
>>>>>>> ed5bc7e7

    name, cutoffs, hyps_mask_list, _ = params
    hyps_mask = hyps_mask_list[ihyps]
    hyps = hyps_mask['hyps']
    kernel = str_to_kernel_set(hyps_mask['kernels'], 'mc', hyps_mask)

    func = get_ky_and_hyp

    # serial version
    hypmat_ser, ky_mat_ser = func(hyps, name, kernel[1], cutoffs,
                                  hyps_mask)
    # parallel version
    hypmat_par, ky_mat_par = func(hyps, name, kernel[1], cutoffs,
                                  hyps_mask, n_cpus=2)

    ref = ky_mat_ref[:ky_mat_ser.shape[0], :ky_mat_ser.shape[1]]

    assert np.isclose(ky_mat_ser, ref, rtol=1e-5).all(), \
            "serial implementation is not consistent with get_Ky_mat"
    assert np.isclose(ky_mat_par, ref, rtol=1e-5).all(), \
            "parallel implementation is not consistent with get_Ky_mat"
    assert np.isclose(hypmat_ser, hypmat_par, rtol=1e-5).all(), \
            "serial implementation is not consistent with parallel implementation"


    # analytical form
    hyp_mat, ky_mat = func(hyps, name, kernel[1], cutoffs, hyps_mask)
    _, like_grad = get_like_grad_from_mats(ky_mat, hyp_mat, name)

    delta = 0.001
    for i in range(len(hyps)):

        newhyps = np.copy(hyps)

        newhyps[i] += delta
        hyp_mat_p, ky_mat_p = func(newhyps, name, kernel[1],
                                   cutoffs, hyps_mask)
        like_p, _ = \
            get_like_grad_from_mats(ky_mat_p, hyp_mat_p, name)

        newhyps[i] -= 2*delta
        hyp_mat_m, ky_mat_m = func(newhyps, name, kernel[1],
                                   cutoffs, hyps_mask)
        like_m, _ = \
            get_like_grad_from_mats(ky_mat_m, hyp_mat_m, name)

        # numerical form
        numeric = (like_p-like_m)/2./delta
        assert np.isclose(like_grad[i], numeric, rtol=1e-3 ), \
                f"wrong calculation of hyp_mat {i}"

if __name__ == "__main__":

    import cProfile
    import re
    params = get_random_training_set(10, 2)
    cProfile.run('test_ky_and_hyp(params)')<|MERGE_RESOLUTION|>--- conflicted
+++ resolved
@@ -6,19 +6,16 @@
 from flare.env import AtomicEnvironment
 from flare.kernels.utils import str_to_kernel_set
 from flare.struc import Structure
-<<<<<<< HEAD
 from flare.kernels.mc_simple import two_plus_three_body_mc, \
-        two_plus_three_body_mc_grad, two_plus_three_mc_en,\
-        two_plus_three_mc_force_en, two_plus_three_efs_energy, \
-        two_plus_three_efs_force
+    two_plus_three_body_mc_grad, two_plus_three_mc_en,\
+    two_plus_three_mc_force_en, two_plus_three_efs_energy, \
+    two_plus_three_efs_force
 from flare.kernels.mc_sephyps import two_plus_three_body_mc \
         as two_plus_three_body_mc_multi
 from flare.kernels.mc_sephyps import two_plus_three_body_mc_grad \
         as two_plus_three_body_mc_grad_multi
 from flare.kernels import mc_sephyps
-=======
 from flare.utils.parameter_helper import ParameterHelper
->>>>>>> ed5bc7e7
 
 from flare.gp_algebra import get_like_grad_from_mats, \
         get_force_block, get_force_energy_block, \
@@ -51,22 +48,10 @@
 
     np.random.seed(0)
 
-<<<<<<< HEAD
-    cutoffs = np.array([0.8, 0.8])
-    hyps = np.ones(5, dtype=float)
-    kernel = (two_plus_three_body_mc, two_plus_three_body_mc_grad,
-              two_plus_three_mc_en, two_plus_three_mc_force_en,
-              two_plus_three_efs_force, two_plus_three_efs_energy)
-    kernel_m = \
-        (two_plus_three_body_mc_multi, two_plus_three_body_mc_grad_multi,
-         mc_sephyps.two_plus_three_mc_en,
-         mc_sephyps.two_plus_three_mc_force_en)
-=======
     cutoffs = {'twobody':0.8, 'threebody':0.8}
     parameters={'cutoff_twobody': 0.8,
                 'cutoff_threebody': 0.8,
                 'noise': 0.05}
->>>>>>> ed5bc7e7
 
     # 9 different hyper-parameters
     pm = ParameterHelper(species=['H', 'He'],
@@ -295,7 +280,6 @@
     assert (vec.shape[0] == size1 * 3 + size2)
 
 
-<<<<<<< HEAD
 def test_efs_kern_vec(params):
 
     hyps, name, kernel, cutoffs, _, _, _, _ = params
@@ -314,11 +298,8 @@
     assert (np.equal(stress_array, stress_array_par).all())
 
 
-def test_ky_and_hyp(params):
-=======
 @pytest.mark.parametrize('ihyps', [0, 1, 2, 3, 4])
 def test_ky_and_hyp(params, ihyps, ky_mat_ref):
->>>>>>> ed5bc7e7
 
     name, cutoffs, hyps_mask_list, _ = params
     hyps_mask = hyps_mask_list[ihyps]
