import numpy as np
import os


class BashInput:
    def __init__(self, bash_name, bash_inputs):
        self.bash_name = bash_name

        self.n = bash_inputs['n']
        self.N = bash_inputs['N']
        self.t = bash_inputs['t']
        self.e = bash_inputs['e']
        self.p = bash_inputs['p']
        self.o = bash_inputs['o']
        self.mem_per_cpu = bash_inputs['mem_per_cpu']
        self.mail_user = bash_inputs['mail_user']
        self.command = bash_inputs['command']

        self.bash_text = self.get_bash_text()

    def get_bash_text(self):
        sh_text = """#!/bin/sh
#SBATCH -n {}
#SBATCH -N {}
#SBATCH -t {}-00:00
#SBATCH -e {}
#SBATCH -p {}
#SBATCH -o {}
#SBATCH --mem-per-cpu={}
#SBATCH --mail-type=ALL
#SBATCH --mail-user={}

module load gcc/4.9.3-fasrc01 openmpi/2.1.0-fasrc01
module load python/3.6.3-fasrc01

{}""".format(self.n, self.N, self.t, self.e, self.p, self.o,
             self.mem_per_cpu, self.mail_user, self.command)

        return sh_text

    def write_bash_text(self):
        with open(self.bash_name, 'w') as fin:
            fin.write(self.bash_text)




class QEInput:
    def __init__(self, input_file_name: str, output_file_name: str,
                 pw_loc: str, calculation: str,
                 scf_inputs: dict, md_inputs: dict = None,
                 press_conv_thr=None):

        self.input_file_name = input_file_name
        self.output_file_name = output_file_name
        self.pw_loc = pw_loc
        self.calculation = calculation

        self.pseudo_dir = scf_inputs['pseudo_dir']
        self.outdir = scf_inputs['outdir']
        self.nat = scf_inputs['nat']
        self.ntyp = scf_inputs['ntyp']
        self.ecutwfc = scf_inputs['ecutwfc']
        self.ecutrho = scf_inputs['ecutrho']
        self.cell = scf_inputs['cell']
        self.species = scf_inputs['species']
        self.positions = scf_inputs['positions']
        self.kvec = scf_inputs['kvec']
        self.ion_names = scf_inputs['ion_names']
        self.ion_masses = scf_inputs['ion_masses']
        self.ion_pseudo = scf_inputs['ion_pseudo']

        # get text blocks
        self.species_txt = self.get_species_txt()
        self.position_txt = self.get_position_txt()
        self.cell_txt = self.get_cell_txt()
        self.kpt_txt = self.get_kpt_txt()

        # get md parameters
        if self.calculation == 'md':
            self.dt = md_inputs['dt']
            self.nstep = md_inputs['nstep']
            self.ion_temperature = md_inputs['ion_temperature']
            self.tempw = md_inputs['tempw']

        # if vc, get pressure convergence threshold
        if self.calculation == 'vc-relax':
            self.press_conv_thr = press_conv_thr

        self.input_text = self.get_input_text()

        # write input file
        self.write_file()

    def get_species_txt(self):
        spectxt = ''
        spectxt += 'ATOMIC_SPECIES'
        for name, mass, pseudo in zip(self.ion_names,
                                      self.ion_masses,
                                      self.ion_pseudo):
            spectxt += '\n {}  {}  {}'.format(name, mass, pseudo)

        return spectxt

    def get_position_txt(self):
        postxt = ''
        postxt += 'ATOMIC_POSITIONS {angstrom}'
        for spec, pos in zip(self.species, self.positions):
            postxt += '\n {} {:1.5f} {:1.5f} {:1.5f}'.format(spec, *pos)

        return postxt

    def get_cell_txt(self):
        celltxt = ''
        celltxt += 'CELL_PARAMETERS {angstrom}'
        for vector in self.cell:
            celltxt += '\n {:1.5f} {:1.5f} {:1.5f}'.format(*vector)

        return celltxt

    def get_kpt_txt(self):
        ktxt = ''
        ktxt += 'K_POINTS automatic'
        ktxt += '\n {} {} {}  0 0 0'.format(*self.kvec)

        return ktxt

    def get_input_text(self):

        input_text = """ &control
    calculation = '{}'
    pseudo_dir = '{}'
    outdir = '{}'
    tstress = .true.
    tprnfor = .true.""".format(self.calculation, self.pseudo_dir, self.outdir)

        # if MD, add time step and number of steps
        if self.calculation == 'md':
            input_text += """
    dt = {}
    nstep = {}""".format(self.dt, self.nstep)

        input_text += """
 /
 &system
    ibrav= 0
    nat= {}
    ntyp= {}
    ecutwfc ={}
    ecutrho = {}""".format(self.nat, self.ntyp, self.ecutwfc,
                           self.ecutrho)

        # if MD or relax, don't reduce number of k points based on symmetry,
        # since the symmetry might change throughout the calculation
        if (self.calculation == 'md') or (self.calculation == 'relax'):
            input_text += """
    nosym = .true."""

        input_text += """
 /
 &electrons
    conv_thr =  1.0d-10
    mixing_beta = 0.7"""

        # if MD or relax, need to add an &IONS block
        if (self.calculation == 'md') or (self.calculation == 'relax') or \
           (self.calculation == 'vc-relax'):
            input_text += """
 /
 &ions"""

        # if MD, add additional details about ions
        if self.calculation == 'md':
            input_text += """
    pot_extrapolation = 'second-order'
    wfc_extrapolation = 'second-order'
    ion_temperature = '{}'
    tempw = {}""".format(self.ion_temperature, self.tempw)

        # if vc-relax, add cell block
        if self.calculation == 'vc-relax':
            input_text += """
 /
 &cell
    press_conv_thr = {}""".format(self.press_conv_thr)

        # insert species, cell, position and k-point textblocks
        input_text += """
 /
{}
{}
{}
{}
""".format(self.species_txt, self.cell_txt, self.position_txt, self.kpt_txt)

        return input_text

    def write_file(self):
        with open(self.input_file_name, 'w') as fin:
            fin.write(self.input_text)

    def run_espresso(self):

        qe_command = 'mpirun {0} < {1} > {2}'.format(self.pw_loc,
                                                     self.input_file_name,
                                                     self.output_file_name)

        os.system(qe_command)

<<<<<<< HEAD


def create_structure(el: str, alat: float, size: int, perturb: bool=False,
                     pass_relax: bool=False,
                     pass_pos: bool= None):
    """
    Create bulk structure with vacancy, return cell, position, number of atoms

    :param el:
    :param alat:
    :param size:
    :param perturb:
    :param pass_relax:
    :param pass_pos:
    :return:
    """

    # create bulk cell
    unit_cell = crystal(el, [(0, 0, 0)], spacegroup=225, cellpar=[alat, alat, alat, 90, 90, 90])

    # size of initial perturbation
    pert_size = 0.1 * alat
    print("Pert Size", pert_size)

    # make supercell
    multiplier = np.identity(3) * size
    supercell = make_supercell(unit_cell, multiplier)

    # remove atom
    supercell.pop(supercell.get_number_of_atoms() // 2)

    # get unpertubed positions
    al_pos = np.asarray(supercell.positions)

    if pass_relax:
        al_pos = pass_pos

    if perturb:
        for atom in range(al_pos.shape[0]):
            for coord in range(3):
                al_pos[atom][coord] += np.random.uniform(-pert_size, pert_size)

    cell = supercell.get_cell()
    nat = supercell.get_number_of_atoms()

    return cell, al_pos, nat



=======
>>>>>>> a3e60935
if __name__ == '__main__':
    pass<|MERGE_RESOLUTION|>--- conflicted
+++ resolved
@@ -207,7 +207,6 @@
 
         os.system(qe_command)
 
-<<<<<<< HEAD
 
 
 def create_structure(el: str, alat: float, size: int, perturb: bool=False,
@@ -257,7 +256,5 @@
 
 
 
-=======
->>>>>>> a3e60935
 if __name__ == '__main__':
     pass