import sys
import numpy as np
import time
import copy
import multiprocessing as mp
import subprocess
from shutil import copyfile
from typing import List, Tuple, Union
from datetime import datetime

import flare.predict as predict
from flare import struc, gp, env, md
from flare.dft_interface import dft_software
from flare.output import Output
from flare.util import is_std_in_bound


class OTF:
<<<<<<< HEAD

=======
    """Trains a Gaussian process force field on the fly during
        molecular dynamics.

    Args:
        dft_input (str): Input file.
        dt (float): MD timestep.
        number_of_steps (int): Number of timesteps in the training
            simulation.
        gp (gp.GaussianProcess): Initial GP model.
        dft_loc (str): Location of DFT executable.
        std_tolerance_factor (float, optional): Threshold that determines
            when DFT is called. Specifies a multiple of the current noise
            hyperparameter. If the epistemic uncertainty on a force
            component exceeds this value, DFT is called. Defaults to 1.
        prev_pos_init ([type], optional): Previous positions. Defaults
            to None.
        par (bool, optional): If True, force predictions are made in
            parallel. Defaults to False.
        skip (int, optional): Number of frames that are skipped when
            dumping to the output file. Defaults to 0.
        init_atoms (List[int], optional): List of atoms from the input
            structure whose local environments and force components are
            used to train the initial GP model. If None is specified, all
            atoms are used to train the initial GP. Defaults to None.
        calculate_energy (bool, optional): If True, the energy of each
            frame is calculated with the GP. Defaults to False.
        output_name (str, optional): Name of the output file. Defaults to
            'otf_run'.
        max_atoms_added (int, optional): Number of atoms added each time
            DFT is called. Defaults to 1.
        freeze_hyps (int, optional): Specifies the number of times the
            hyperparameters of the GP are optimized. After this many
            updates to the GP, the hyperparameters are frozen.
            Defaults to 10.
        rescale_steps (List[int], optional): List of frames for which the
            velocities of the atoms are rescaled. Defaults to [].
        rescale_temps (List[int], optional): List of rescaled temperatures.
            Defaults to [].
        dft_softwarename (str, optional): DFT code used to calculate
            ab initio forces during training. Defaults to "qe".
        no_cpus (int, optional): Number of cpus used during training.
            Defaults to 1.
        npool (int, optional): Number of k-point pools for DFT
            calculations. Defaults to None.
        mpi (str, optional): Determines how mpi is called. Defaults to
            "srun".
        dft_kwargs ([type], optional): Additional arguments which are
            passed when DFT is called; keyword arguments vary based on the
            program (e.g. ESPRESSO vs. VASP). Defaults to None.
        store_dft_output (Tuple[Union[str,List[str]],str], optional):
            After DFT calculations are called, copy the file or files
            specified in the first element of the tuple to a directory
            specified as the second element of the tuple.
            Useful when DFT calculations are expensive and want to be kept
            for later use. The first element of the tuple can either be a
            single file name, or a list of several. Copied files will be
            prepended with the date and time with the format
            'Year.Month.Day:Hour:Minute:Second:'.
    """
>>>>>>> 213acef5
    def __init__(self, dft_input: str, dt: float, number_of_steps: int,
                 gp: gp.GaussianProcess, dft_loc: str,
                 std_tolerance_factor: float = 1,
                 prev_pos_init: 'ndarray' = None, par: bool = False,
                 skip: int = 0, init_atoms: List[int] = None,
                 calculate_energy: bool = False, output_name: str = 'otf_run',
                 max_atoms_added: int = 1, freeze_hyps: int = 10,
                 rescale_steps: List[int] = [], rescale_temps: List[int] = [],
                 dft_softwarename: str = "qe",
                 no_cpus: int = 1, npool: int = None, mpi: str = "srun",
                 dft_kwargs=None,
                 store_dft_output: Tuple[Union[str,List[str]],str] = None):
<<<<<<< HEAD
        """Trains a Gaussian process force field on the fly during
            molecular dynamics.

        Args:
            dft_input (str): Input file.
            dt (float): MD timestep.
            number_of_steps (int): Number of timesteps in the training
                simulation.
            gp (gp.GaussianProcess): Initial GP model.
            dft_loc (str): Location of DFT executable.
            std_tolerance_factor (float, optional): Threshold that determines
                when DFT is called. Specifies a multiple of the current noise
                hyperparameter. If the epistemic uncertainty on a force
                component exceeds this value, DFT is called. Defaults to 1.
            prev_pos_init ([type], optional): Previous positions. Defaults
                to None.
            par (bool, optional): If True, force predictions are made in
                parallel. Defaults to False.
            skip (int, optional): Number of frames that are skipped when
                dumping to the output file. Defaults to 0.
            init_atoms (List[int], optional): List of atoms from the input
                structure whose local environments and force components are
                used to train the initial GP model. If None is specified, all
                atoms are used to train the initial GP. Defaults to None.
            calculate_energy (bool, optional): If True, the energy of each
                frame is calculated with the GP. Defaults to False.
            output_name (str, optional): Name of the output file. Defaults to
                'otf_run'.
            max_atoms_added (int, optional): Number of atoms added each time
                DFT is called. Defaults to 1.
            freeze_hyps (int, optional): Specifies the number of times the
                hyperparameters of the GP are optimized. After this many
                updates to the GP, the hyperparameters are frozen.
                Defaults to 10.
            rescale_steps (List[int], optional): List of frames for which the
                velocities of the atoms are rescaled. Defaults to [].
            rescale_temps (List[int], optional): List of rescaled temperatures.
                Defaults to [].
            dft_softwarename (str, optional): DFT code used to calculate
                ab initio forces during training. Defaults to "qe".
            no_cpus (int, optional): Number of cpus used during training.
                Defaults to 1.
            npool (int, optional): Number of k-point pools for DFT
                calculations. Defaults to None.
            mpi (str, optional): Determines how mpi is called. Defaults to
                "srun".
            dft_kwargs ([type], optional): Additional arguments which are
                passed when DFT is called; keyword arguments vary based on the
                program (e.g. ESPRESSO vs. VASP). Defaults to None.
            store_dft_output (Tuple[Union[str,List[str]],str], optional):
                After DFT calculations are called, copy the file or files
                specified in the first element of the tuple to a directory
                specified as the second element of the tuple.
                Useful when DFT calculations are expensive and want to be kept
                for later use. The first element of the tuple can either be a
                single file name, or a list of several. Copied files will be
                prepended with the date and time with the format
                'Year.Month.Day:Hour:Minute:Second:'.
        """
=======
>>>>>>> 213acef5

        self.dft_input = dft_input
        self.dt = dt
        self.number_of_steps = number_of_steps
        self.gp = gp
        self.dft_loc = dft_loc
        self.std_tolerance = std_tolerance_factor
        self.skip = skip
        self.dft_step = True
        self.freeze_hyps = freeze_hyps
        self.dft_module = dft_software[dft_softwarename]

        # parse input file
        positions, species, cell, masses = \
            self.dft_module.parse_dft_input(self.dft_input)


        self.structure = struc.Structure(cell=cell, species=species,
                                         positions=positions,
                                         mass_dict=masses,
                                         prev_positions=prev_pos_init,
                                         species_labels=species)

        self.noa = self.structure.positions.shape[0]
        self.atom_list = list(range(self.noa))
        self.curr_step = 0

        self.max_atoms_added = max_atoms_added

        # initialize local energies
        if calculate_energy:
            self.local_energies = np.zeros(self.noa)
        else:
            self.local_energies = None

        # set atom list for initial dft run
        if init_atoms is None:
            self.init_atoms = [int(n) for n in range(self.noa)]
        else:
            self.init_atoms = init_atoms

        self.dft_count = 0

        # set pred function
        if (par and gp.per_atom_par and gp.par) and not calculate_energy:
            self.pred_func = predict.predict_on_structure_par
        elif not calculate_energy:
            self.pred_func = predict.predict_on_structure
        elif (par and gp.per_atom_par and gp.par):
            self.pred_func = predict.predict_on_structure_par_en
        else:
            self.pred_func = predict.predict_on_structure_en
        self.par = par

        # set rescale attributes
        self.rescale_steps = rescale_steps
        self.rescale_temps = rescale_temps

        self.output = Output(output_name, always_flush=True)

        # set number of cpus and npool for DFT runs
        self.no_cpus = no_cpus
        self.npool = npool
        self.mpi = mpi

        self.dft_kwargs = dft_kwargs
        self.store_dft_output = store_dft_output

    def run(self):
        """
        Performs an on-the-fly training run.
<<<<<<< HEAD
=======

        If OTF has store_dft_output set, then the specified DFT files will
        be copied with the current date and time prepended in the format
        'Year.Month.Day:Hour:Minute:Second:'.
>>>>>>> 213acef5
        """

        self.output.write_header(self.gp.cutoffs, self.gp.kernel_name,
                                 self.gp.hyps, self.gp.algo,
                                 self.dt, self.number_of_steps,
                                 self.structure,
                                 self.std_tolerance)
        counter = 0
        self.start_time = time.time()

        while self.curr_step < self.number_of_steps:
            print('curr_step:', self.curr_step)
            # run DFT and train initial model if first step and DFT is on
            if self.curr_step == 0 and self.std_tolerance != 0 and len(self.gp.training_data)==0:
                # call dft and update positions
                self.run_dft()
                dft_frcs = copy.deepcopy(self.structure.forces)
                new_pos = md.update_positions(self.dt, self.noa,
                                              self.structure)
                self.update_temperature(new_pos)
                self.record_state()

                # make initial gp model and predict forces
                self.update_gp(self.init_atoms, dft_frcs)
                if (self.dft_count-1) < self.freeze_hyps:
                    self.train_gp()

            # after step 1, try predicting with GP model
            else:
                self.gp.check_L_alpha()
                self.pred_func(self.structure, self.gp, self.no_cpus)
                self.dft_step = False
                new_pos = md.update_positions(self.dt, self.noa,
                                              self.structure)

                # get max uncertainty atoms
                std_in_bound, target_atoms = \
                    is_std_in_bound(self.std_tolerance,
                                    self.gp.hyps[-1], self.structure,
                                    self.max_atoms_added)

                if not std_in_bound:
                    # record GP forces
                    self.update_temperature(new_pos)
                    self.record_state()
                    gp_frcs = copy.deepcopy(self.structure.forces)

                    # run DFT and record forces
                    self.dft_step = True
                    self.run_dft()
                    dft_frcs = copy.deepcopy(self.structure.forces)
                    new_pos = md.update_positions(self.dt, self.noa,
                                                  self.structure)
                    self.update_temperature(new_pos)
                    self.record_state()

                    # compute mae and write to output
                    mae = np.mean(np.abs(gp_frcs - dft_frcs))
                    mac = np.mean(np.abs(dft_frcs))

                    self.output.write_to_log('\nmean absolute error:'
                                             ' %.4f eV/A \n' % mae)
                    self.output.write_to_log('mean absolute dft component:'
                                             ' %.4f eV/A \n' % mac)

                    # add max uncertainty atoms to training set
                    self.update_gp(target_atoms, dft_frcs)
                    if (self.dft_count-1) < self.freeze_hyps:
                        self.train_gp()

<<<<<<< HEAD
=======
                    # Store DFT outputs in another folder if desired
                    # specified in self.store_dft_output
                    if self.store_dft_output is not None:
                        dest = self.store_dft_output[1]
                        target_files = self.store_dft_output[0]
                        now = datetime.now()
                        dt_string = now.strftime("%Y.%m.%d:%H:%M:%S:")
                        if isinstance(target_files, str):
                            to_copy = [target_files]
                        else:
                            to_copy = target_files
                        for file in to_copy:
                            copyfile(file, dest+'/'+dt_string+file)
>>>>>>> 213acef5

            # write gp forces
            if counter >= self.skip and not self.dft_step:
                self.update_temperature(new_pos)
                self.record_state()
                counter = 0

            counter += 1
            self.update_positions(new_pos)
            self.curr_step += 1

        self.output.conclude_run()

    def run_dft(self):
<<<<<<< HEAD
        """Calculates DFT forces on atoms in the current structure.
        
        If OTF has store_dft_output set, then the specified DFT files will
        be copied with the current date and time prepended in the format
        'Year.Month.Day:Hour:Minute:Second:'.
        """
=======
        """Calculates DFT forces on atoms in the current structure."""
>>>>>>> 213acef5

        self.output.write_to_log('\nCalling DFT...\n')

        # calculate DFT forces
        forces = self.dft_module.run_dft_par(self.dft_input, self.structure,
                                             self.dft_loc,
                                             ncpus=self.no_cpus,
                                             npool=self.npool,
                                             mpi=self.mpi,
                                             dft_kwargs=self.dft_kwargs)
        self.structure.forces = forces

        # write wall time of DFT calculation
        self.dft_count += 1
        self.output.write_to_log('DFT run complete.\n')
        time_curr = time.time() - self.start_time
        self.output.write_to_log('number of DFT calls: %i \n' % self.dft_count)
        self.output.write_to_log('wall time from start: %.2f s \n' % time_curr)
        
        # Store DFT outputs in another folder if desired
        # specified in self.store_dft_output
        if self.store_dft_output is not None:
            dest = self.store_dft_output[1]
            target_files = self.store_dft_output[0]
            now = datetime.now()
            dt_string = now.strftime("%Y.%m.%d:%H:%M:%S:")
            if isinstance(target_files, str):
                to_copy = [target_files]
            else:
                to_copy = target_files
            for file in to_copy:
                copyfile(file, dest+'/'+dt_string+file)

    def update_gp(self, train_atoms: List[int], dft_frcs: 'ndarray'):
        """Updates the current GP model.

<<<<<<< HEAD
=======
    def update_gp(self, train_atoms: List[int], dft_frcs: 'ndarray'):
        """Updates the current GP model.

>>>>>>> 213acef5
        Args:
            train_atoms (List[int]): List of atoms whose local environments
                will be added to the training set.
            dft_frcs (np.ndarray): DFT forces on all atoms in the structure.
        """
        self.output.write_to_log('\nAdding atom {} to the training set.\n'
                                 .format(train_atoms))
        self.output.write_to_log('Uncertainty: {}.\n'
                                 .format(self.structure.stds[train_atoms[0]]))

        # update gp model
        self.gp.update_db(self.structure, dft_frcs,
                          custom_range=train_atoms)

        self.gp.set_L_alpha()

    def train_gp(self):
        """Optimizes the hyperparameters of the current GP model."""

        self.gp.train(self.output)
        self.output.write_hyps(self.gp.hyp_labels, self.gp.hyps,
                               self.start_time,
                               self.gp.likelihood, self.gp.likelihood_gradient)

    def update_positions(self, new_pos: 'ndarray'):
        """Performs a Verlet update of the atomic positions.

        Args:
            new_pos (np.ndarray): Positions of atoms in the next MD frame.
        """
        if self.curr_step in self.rescale_steps:
            rescale_ind = self.rescale_steps.index(self.curr_step)
            temp_fac = self.rescale_temps[rescale_ind] / self.temperature
            vel_fac = np.sqrt(temp_fac)
            self.structure.prev_positions = \
                new_pos - self.velocities * self.dt * vel_fac
        else:
            self.structure.prev_positions = self.structure.positions
        self.structure.positions = new_pos
        self.structure.wrap_positions()

    def update_temperature(self, new_pos: 'ndarray'):
        """Updates the instantaneous temperatures of the system.

        Args:
            new_pos (np.ndarray): Positions of atoms in the next MD frame.
        """
        KE, temperature, velocities = \
                md.calculate_temperature(new_pos, self.structure, self.dt,
                                         self.noa)
        self.KE = KE
        self.temperature = temperature
        self.velocities = velocities

    def record_state(self):
        self.output.write_md_config(self.dt, self.curr_step, self.structure,
                                    self.temperature, self.KE,
                                    self.local_energies, self.start_time,
                                    self.dft_step,
                                    self.velocities)
        self.output.write_xyz_config(self.curr_step, self.structure,
                                     self.dft_step)<|MERGE_RESOLUTION|>--- conflicted
+++ resolved
@@ -16,69 +16,6 @@
 
 
 class OTF:
-<<<<<<< HEAD
-
-=======
-    """Trains a Gaussian process force field on the fly during
-        molecular dynamics.
-
-    Args:
-        dft_input (str): Input file.
-        dt (float): MD timestep.
-        number_of_steps (int): Number of timesteps in the training
-            simulation.
-        gp (gp.GaussianProcess): Initial GP model.
-        dft_loc (str): Location of DFT executable.
-        std_tolerance_factor (float, optional): Threshold that determines
-            when DFT is called. Specifies a multiple of the current noise
-            hyperparameter. If the epistemic uncertainty on a force
-            component exceeds this value, DFT is called. Defaults to 1.
-        prev_pos_init ([type], optional): Previous positions. Defaults
-            to None.
-        par (bool, optional): If True, force predictions are made in
-            parallel. Defaults to False.
-        skip (int, optional): Number of frames that are skipped when
-            dumping to the output file. Defaults to 0.
-        init_atoms (List[int], optional): List of atoms from the input
-            structure whose local environments and force components are
-            used to train the initial GP model. If None is specified, all
-            atoms are used to train the initial GP. Defaults to None.
-        calculate_energy (bool, optional): If True, the energy of each
-            frame is calculated with the GP. Defaults to False.
-        output_name (str, optional): Name of the output file. Defaults to
-            'otf_run'.
-        max_atoms_added (int, optional): Number of atoms added each time
-            DFT is called. Defaults to 1.
-        freeze_hyps (int, optional): Specifies the number of times the
-            hyperparameters of the GP are optimized. After this many
-            updates to the GP, the hyperparameters are frozen.
-            Defaults to 10.
-        rescale_steps (List[int], optional): List of frames for which the
-            velocities of the atoms are rescaled. Defaults to [].
-        rescale_temps (List[int], optional): List of rescaled temperatures.
-            Defaults to [].
-        dft_softwarename (str, optional): DFT code used to calculate
-            ab initio forces during training. Defaults to "qe".
-        no_cpus (int, optional): Number of cpus used during training.
-            Defaults to 1.
-        npool (int, optional): Number of k-point pools for DFT
-            calculations. Defaults to None.
-        mpi (str, optional): Determines how mpi is called. Defaults to
-            "srun".
-        dft_kwargs ([type], optional): Additional arguments which are
-            passed when DFT is called; keyword arguments vary based on the
-            program (e.g. ESPRESSO vs. VASP). Defaults to None.
-        store_dft_output (Tuple[Union[str,List[str]],str], optional):
-            After DFT calculations are called, copy the file or files
-            specified in the first element of the tuple to a directory
-            specified as the second element of the tuple.
-            Useful when DFT calculations are expensive and want to be kept
-            for later use. The first element of the tuple can either be a
-            single file name, or a list of several. Copied files will be
-            prepended with the date and time with the format
-            'Year.Month.Day:Hour:Minute:Second:'.
-    """
->>>>>>> 213acef5
     def __init__(self, dft_input: str, dt: float, number_of_steps: int,
                  gp: gp.GaussianProcess, dft_loc: str,
                  std_tolerance_factor: float = 1,
@@ -91,7 +28,6 @@
                  no_cpus: int = 1, npool: int = None, mpi: str = "srun",
                  dft_kwargs=None,
                  store_dft_output: Tuple[Union[str,List[str]],str] = None):
-<<<<<<< HEAD
         """Trains a Gaussian process force field on the fly during
             molecular dynamics.
 
@@ -151,8 +87,6 @@
                 prepended with the date and time with the format
                 'Year.Month.Day:Hour:Minute:Second:'.
         """
-=======
->>>>>>> 213acef5
 
         self.dft_input = dft_input
         self.dt = dt
@@ -224,13 +158,10 @@
     def run(self):
         """
         Performs an on-the-fly training run.
-<<<<<<< HEAD
-=======
 
         If OTF has store_dft_output set, then the specified DFT files will
         be copied with the current date and time prepended in the format
         'Year.Month.Day:Hour:Minute:Second:'.
->>>>>>> 213acef5
         """
 
         self.output.write_header(self.gp.cutoffs, self.gp.kernel_name,
@@ -301,8 +232,6 @@
                     if (self.dft_count-1) < self.freeze_hyps:
                         self.train_gp()
 
-<<<<<<< HEAD
-=======
                     # Store DFT outputs in another folder if desired
                     # specified in self.store_dft_output
                     if self.store_dft_output is not None:
@@ -316,7 +245,6 @@
                             to_copy = target_files
                         for file in to_copy:
                             copyfile(file, dest+'/'+dt_string+file)
->>>>>>> 213acef5
 
             # write gp forces
             if counter >= self.skip and not self.dft_step:
@@ -331,16 +259,13 @@
         self.output.conclude_run()
 
     def run_dft(self):
-<<<<<<< HEAD
         """Calculates DFT forces on atoms in the current structure.
         
         If OTF has store_dft_output set, then the specified DFT files will
         be copied with the current date and time prepended in the format
         'Year.Month.Day:Hour:Minute:Second:'.
-        """
-=======
-        """Calculates DFT forces on atoms in the current structure."""
->>>>>>> 213acef5
+
+        Calculates DFT forces on atoms in the current structure."""
 
         self.output.write_to_log('\nCalling DFT...\n')
 
@@ -375,14 +300,10 @@
                 copyfile(file, dest+'/'+dt_string+file)
 
     def update_gp(self, train_atoms: List[int], dft_frcs: 'ndarray'):
-        """Updates the current GP model.
-
-<<<<<<< HEAD
-=======
-    def update_gp(self, train_atoms: List[int], dft_frcs: 'ndarray'):
-        """Updates the current GP model.
-
->>>>>>> 213acef5
+        """
+        Updates the current GP model.
+
+
         Args:
             train_atoms (List[int]): List of atoms whose local environments
                 will be added to the training set.
