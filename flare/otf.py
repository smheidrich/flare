--- conflicted
+++ resolved
@@ -452,13 +452,8 @@
         f.info(f"mean absolute error: {mae:.4f} eV/A")
         f.info(f"mean absolute dft component: {mac:.4f} eV/A")
 
-<<<<<<< HEAD
     def rescale_temperature(self, new_pos: "ndarray"):
         """Change the previous positions to update the temperature
-=======
-    def update_positions(self, new_pos: "ndarray"):
-        """Performs a Verlet update of the atomic positions.
->>>>>>> f675cead
 
         Args:
             new_pos (np.ndarray): Positions of atoms in the next MD frame.
@@ -470,13 +465,6 @@
             self.structure.prev_positions = (
                 new_pos - self.velocities * self.dt * vel_fac
             )
-<<<<<<< HEAD
-=======
-        else:
-            self.structure.prev_positions = self.structure.positions
-        self.structure.positions = new_pos
-        self.structure.positions[:] = self.structure.wrap_positions()
->>>>>>> f675cead
 
     def update_temperature(self):
         """Updates the instantaneous temperatures of the system.
