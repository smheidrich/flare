--- conflicted
+++ resolved
@@ -21,14 +21,8 @@
     :type species_labels: List[str]
     """
 
-<<<<<<< HEAD
-    def __init__(self, cell: np.ndarray, species: List[int],
-                 positions: np.ndarray, mass_dict: dict = None,
-                 prev_positions: np.ndarray = None, species_labels=None):
-=======
     def __init__(self, cell, species, positions, mass_dict=None,
                  prev_positions=None, species_labels=None):
->>>>>>> dd473c3f
         self.cell = cell
         self.vec1 = cell[0, :]
         self.vec2 = cell[1, :]
@@ -44,20 +38,10 @@
         self.positions = np.array(positions)
         self.wrap_positions()
 
-<<<<<<< HEAD
-        # If species are strings, convert species to integers by atomic number
-
-        self.species = species
-        self.coded_species = np.array([element_to_Z(spec) for spec in species])
-=======
-        # get unique species
-        # self.species = species
-
         # If species are strings, convert species to integers by atomic number
         species = [element_to_Z(spec) for spec in species]
 
         self.coded_species = np.array(species)
->>>>>>> dd473c3f
         self.species_labels = species_labels
         self.nat = len(species)
 
@@ -67,11 +51,7 @@
         else:
             assert len(positions) == len(prev_positions), 'Previous ' \
                                                           'positions and ' \
-<<<<<<< HEAD
-                                                          'positions are not ' \
-=======
                                                           'positions are not'\
->>>>>>> dd473c3f
                                                           'same length'
             self.prev_positions = prev_positions
 
