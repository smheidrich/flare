--- conflicted
+++ resolved
@@ -8,12 +8,8 @@
 used to train ML models.
 """
 import numpy as np
-<<<<<<< HEAD
 from flare.utils.element_coder import element_to_Z, Z_to_element, NumpyEncoder
-=======
-from flare.util import element_to_Z, Z_to_element, NumpyEncoder, \
-    get_max_cutoff
->>>>>>> 4b0d09a6
+from flare.utils.learner import get_max_cutoff
 from json import dumps, loads
 
 from typing import List, Union, Any
@@ -184,13 +180,8 @@
         into the unit cell. in_place flag controls if the wrapped positions
         are set in the class.
 
-<<<<<<< HEAD
-        :param in_place: If true, set the current structure
-		positions to be the wrapped positions.
-=======
         :param in_place: If true, set the current structure positions to be
             the wrapped positions.
->>>>>>> 4b0d09a6
         :return: Cartesian coordinates of positions all in unit cell
         :rtype: np.ndarray
         """
@@ -312,15 +303,8 @@
 
     def to_ase_atoms(self) -> 'ase.Atoms':
         from ase import Atoms
-<<<<<<< HEAD
-        return Atoms(self.species_labels,
-                     positions=self.positions,
-                     cell=self.cell,
-                     pbc=True)
-=======
         return Atoms(self.species_labels, positions=self.positions,
                      cell=self.cell, pbc=True)
->>>>>>> 4b0d09a6
 
     def to_pmg_structure(self):
         """
@@ -447,11 +431,11 @@
         :param format:
         :return:
         """
-           
+
         # Ensure the file specified exists.
         with open(file_name, 'r') as _:
             pass
-        
+
 
         if 'xyz' in file_name or 'xyz' in format.lower():
             raise NotImplementedError
