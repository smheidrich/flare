"""
Class which contains various methods to print the output of different
ways of using FLARE, such as training a GP from an AIMD run,
or running an MD simulation updated on-the-fly.
"""
import datetime
import logging
import time
import numpy as np

from logging import FileHandler, StreamHandler, Logger
from os.path import isfile
from shutil import move as movefile
from typing import Union, List

from flare.struc import Structure
from flare.utils.element_coder import Z_to_element


# Unit conversions.
eva_to_gpa = 160.21766208


class Output:
    """
    This is an I/O class that hosts the log files for OTF and Trajectories
    class. It is also used in get_neg_like_grad and get_neg_likelihood in
    gp_algebra to print intermediate results.

    It opens and print files with the basename prefix and different
    suffixes corresponding to different kinds of output data.

    :param basename: Base output file name, suffixes will be added
    :type basename: str, optional
    :param verbose: print level. The same as logging level. It can be
                    CRITICAL, ERROR, WARNING, INFO, DEBUG, NOTSET
    :type verbose: str, optional
    :param always_flush: Always write to file instantly
    :type always_flus: bool, optional
    """

    def __init__(
        self,
        basename: str = "otf_run",
        verbose: str = "INFO",
        print_as_xyz: bool = False,
        always_flush: bool = False,
    ):
        """
        Construction. Open files.
        """
        self.basename = f"{basename}"
        self.print_as_xyz = print_as_xyz
        self.always_flush = always_flush

        filesuffix = {"log": ".out", "hyps": "-hyps.dat"}
        if print_as_xyz:
            filesuffix["xyz"] = ".xyz"

        self.logger = []
        for filetype in filesuffix:
            self.open_new_log(filetype, filesuffix[filetype], verbose)

    def conclude_run(self, extra_strings: List[str] = None):
        """
        destruction function that closes all files
        """

        logger = logging.getLogger(self.basename + "log")
        logger.info("-" * 20)
        logger.info("Run complete.")
        if extra_strings is not None:
            for string in extra_strings:
                logger.info(string)
        logging.shutdown()
        self.logger = []

    def open_new_log(self, filetype: str, suffix: str, verbose="info"):
        """
        Open files.  If files with the same
        name are exist, they are backed up with a suffix "-bak".

        :param filetype: the key name for logging
        :param suffix: the suffix of the file to be opened
        :param verbose: the verbose level for the logger
        """

        if filetype not in self.logger:
            set_logger(
                self.basename + filetype,
                stream=False,
                fileout_name=self.basename + suffix,
                verbose=verbose,
            )
            self.logger += [filetype]

    def write_to_log(self, logstring: str, name: str = "log", flush: bool = False):
        """
        Write any string to logfile

        :param logstring: the string to write
        :param name: the key name of the file to logger named 'log'
        :param flush: whether it should be flushed
        """
        logger = logging.getLogger(self.basename + name)
        logger.info(logstring)

        if flush or self.always_flush:
            logger.handlers[0].flush()

    def write_header(
        self,
        gp_str: str,
        dt: float = None,
        Nsteps: int = None,
        structure: Structure = None,
        std_tolerance: Union[float, int] = None,
        optional: dict = None,
    ):
        """
        TO DO: this should be replace by the string method of GP and OTF, GPFA

        Write header to the log function. Designed for Trajectory Trainer and
        OTF runs and can take flexible input for both.

        :param gp_str: string representation of the GP
        :param dt: timestep for OTF MD
        :param Nsteps: total number of steps for OTF MD
        :param structure: initial structure
        :param std_tolerance: tolarence for active learning
        :param optional: a dictionary of all the other parameters
        """

        f = logging.getLogger(self.basename + "log")
        f.info(f"{datetime.datetime.now()}")

        if isinstance(std_tolerance, tuple):
            std_string = (
                "Relative uncertainty tolerance: "
                f"{std_tolerance[0]} times noise hyperparameter \n"
            )
            std_string += (
                "Absolute uncertainty tolerance: " f"{std_tolerance[1]} eV/A\n"
            )
        elif std_tolerance < 0:
            std_string = f"Uncertainty tolerance: {np.abs(std_tolerance)} eV/A\n"
        elif std_tolerance > 0:
            std_string = (
                f"Uncertainty tolerance: {np.abs(std_tolerance)} "
                "times noise hyperparameter \n"
            )
        else:
            std_string = ""

        headerstring = "\n"
        headerstring += gp_str
        headerstring += "\n"
        headerstring += std_string
        if dt is not None:
            headerstring += f"Timestep (ps): {dt}\n"
        headerstring += f"Number of frames: {Nsteps}\n"
        if structure is not None:
            headerstring += f"Number of atoms: {structure.nat}\n"
            headerstring += f"System species: {set(structure.species_labels)}\n"
            headerstring += "Periodic cell (A): \n"
            headerstring += str(np.array(structure.cell)) + "\n"

        if optional:
            for key, value in optional.items():
                headerstring += f"{key}: {value} \n"

        # report previous positions
        if structure is not None:
            headerstring += "\nPrevious positions (A):\n"
            for i in range(len(structure.positions)):
                headerstring += f"{structure.species_labels[i]:5}"
                for j in range(3):
                    headerstring += f"{structure.prev_positions[i][j]:10.4f}"
                headerstring += "\n"
        headerstring += "-" * 80

        f.info(headerstring)

        if self.always_flush:
            f.handlers[0].flush()

    def write_md_header(self, dt, curr_step, dft_step):
        string = ""
        # Mark if a frame had DFT forces with an asterisk
        if not dft_step:
            string += "-" * 80 + "\n"
            string += f"-Frame: {curr_step} "
        else:
            string += f"\n*-Frame: {curr_step} "

<<<<<<< HEAD
        string += f'\nSimulation Time: {(dt * curr_step):10.3f} ps \n'
=======
        string += f"\nSimulation Time: {(dt * curr_step):.3} ps \n"
>>>>>>> a884fb75
        return string

    def write_md_config(
        self,
        dt,
        curr_step,
        structure,
        temperature,
        KE,
        start_time,
        dft_step,
        velocities,
    ):
        """ write md configuration in log file

        :param dt: timestemp of OTF MD
        :param curr_step: current timestep of OTF MD
        :param structure: atomic structure
        :param temperature: current temperature
        :param KE: current total kinetic energy
        :param local_energies: local energy
        :param start_time: starting time for time profiling
        :param dft_step: # of DFT calls
        :param velocities: list of velocities

        :return:
        """

        string = self.write_md_header(dt, curr_step, dft_step)

        # Construct Header line
        n_space = 30
        string += str.ljust("El", 5)
        string += str.center("Position (A)", n_space)
        string += " " * 4
        if not dft_step:
            string += str.center("GP Force (ev/A)", n_space)
            string += " " * 4
        else:
            string += str.center("DFT Force (ev/A)", n_space)
            string += " " * 4
        string += str.center("Std. Dev (ev/A)", n_space) + " " * 4
        string += str.center("Velocities (A/ps)", n_space) + "\n"

        # Construct atom-by-atom description
        for i in range(len(structure.positions)):
            string += f"{structure.species_labels[i]:5}"
            # string += '\t'
            for j in range(3):
                string += f"{structure.positions[i][j]:10.4f}"
            string += " " * 4
            for j in range(3):
                string += f"{structure.forces[i][j]:10.4f}"
            string += " " * 4
            for j in range(3):
                string += f"{structure.stds[i][j]:10.4f}"
            string += " " * 4
            for j in range(3):
                string += f"{velocities[i][j]:10.4f}"
            string += "\n"

        string += "\n"

        # Report cell if stress attribute is present.
        if structure.stress is not None:
            string += "Periodic cell (A): \n"
            string += str(np.array(structure.cell)) + "\n\n"

        # Report stress tensor.
        pressure = None
        if structure.stress is not None:
            stress_tensor = structure.stress * eva_to_gpa  # Convert to GPa
            s8 = " " * 8
            string += "Stress tensor (GPa):\n"
            string += (
                " " * 7
                + "xx"
                + s8
                + "yy"
                + s8
                + "zz"
                + s8
                + "yz"
                + s8
                + "xz"
                + s8
                + "xy\n"
            )
            for p in range(6):
                string += f"{stress_tensor[p]:10.3f}"
            string += "\n\n"
            pressure = (stress_tensor[0] + stress_tensor[1] + stress_tensor[2]) / 3

        # Report stress tensor uncertainties.
        if structure.stress_stds is not None:
            stress_stds = structure.stress_stds * eva_to_gpa  # Convert to GPa
            string += "Stress tensor uncertainties (GPa):\n"
            for p in range(6):
                string += f"{stress_stds[p]:10.3f}"
            string += "\n\n"

        # Report pressure.
        if pressure is not None:
            string += f"Pressure (GPa): {pressure:.6f} \n"

        string += f"Temperature (K): {temperature:.2f} \n"
        string += f"Kinetic energy (eV): {KE:.6f} \n"

        # Report potential energy.
        if structure.potential_energy is not None:
            string += f"Potential energy (eV): {structure.potential_energy:.6f} \n"

        # Report potential energy uncertainty.
        if structure.local_energy_stds is not None:
            pot_en_std = np.sqrt(np.sum(structure.local_energy_stds ** 2))
            string += f"Uncertainty (eV): {pot_en_std:.6f} \n"

        # Report total energy.
        if structure.potential_energy is not None:
            tot_en = KE + structure.potential_energy
            string += f"Total energy (eV): {tot_en:.6f} \n"

        logger = logging.getLogger(self.basename + "log")
        logger.info(string)
        self.write_wall_time(start_time)

        if self.always_flush:
            logger.handlers[0].flush()

    def write_xyz_config(
        self,
        curr_step,
        structure,
        forces: np.array = None,
        stds: np.array = None,
        dft_forces: np.array = None,
        dft_energy=0,
        predict_energy=float("nan"),
    ):
        """ write atomic configuration in xyz file

        :param curr_step: Int, number of frames to note in the comment line
        :param structure: Structure, contain positions and forces
        :param forces: Optional list of forces to xyz file
        :param stds: Optional list of uncertanties to xyz file
        :param dft_forces: Optional second list of forces (e.g. DFT forces)

        :return:
        """

        xyz_str = structure.to_xyz(
            extended_xyz=True,
            print_stds=True,
            print_forces=True,
            print_max_stds=False,
            print_energies=True,
            predict_energy=predict_energy,
            dft_forces=dft_forces,
            dft_energy=dft_energy,
            timestep=curr_step,
            write_file="",
            append=False,
        )

        logger = logging.getLogger(self.basename + "xyz")
        logger.info(xyz_str)
        if self.always_flush:
            logger.handlers[0].flush()

    def write_hyps(
        self, hyp_labels, hyps, start_time, like, like_grad, name="log", hyps_mask=None
    ):
        """ write hyperparameters to logfile

        :param name:
        :param hyp_labels: labels for hyper-parameters. can be None
        :param hyps: list of hyper-parameters
        :param start_time: start time for time profiling
        :param like: likelihood
        :param like_grad: gradient of likelihood

        :return:
        """
        f = logging.getLogger(self.basename + name)

        f.info("\nGP hyperparameters: ")

        if hyp_labels is not None:
            for i, label in enumerate(hyp_labels):
                f.info(f"Hyp{i} : {label:30s} = {hyps[i]:.4f}")
        else:
            for i, hyp in enumerate(hyps):
                f.info(f"Hyp{i} : {hyp:.4f}")

        f.info(f"Likelihood: {like:.4f}")
        f.info(f"Likelihood gradient: {like_grad}")

        if start_time:
            self.write_wall_time(start_time)

        if self.always_flush:
            f.handlers[0].flush()

    def write_wall_time(self, start_time):
        time_curr = time.time() - start_time
        f = logging.getLogger(self.basename + "log")
        f.info(f"Wall time from start: {time_curr:.2f} s")

    def conclude_dft(self, dft_count, start_time):
        f = logging.getLogger(self.basename + "log")
        f.info("DFT run complete.")
        f.info(f"Number of DFT calls: {dft_count}")
        self.write_wall_time(start_time)

    def add_atom_info(self, train_atoms, stds):
        f = logging.getLogger(self.basename + "log")
        f.info(f"Adding atom {train_atoms} to the training set.")
        f.info(f"Uncertainty: {stds[train_atoms[0]]}")

    def write_gp_dft_comparison(
        self,
        curr_step,
        frame,
        start_time,
        dft_forces,
        dft_energy,
        error,
        local_energies=None,
        KE=None,
        mgp=False,
    ):
        """Write the comparison to logfile.

        :param curr_step: current timestep
        :param frame: Structure object that contains the current GP calculation
            results.
        :param start_time: start time for time profiling
        :param dft_forces: list of forces computed by DFT
        :param dft_energy: total energy computed by DFT
        :param error: list of force differences between DFT and GP prediction
        :param local_energies: local atomic energy
        :param KE: total kinetic energy

        :return:
        """

        string = ""

        # Mark if a frame had DFT forces with an asterisk
        string += f"\n*-Frame: {curr_step}"

        # Construct Header line
        string += "\nEl  Position (A) \t\t\t\t "
        if mgp:
            string += "M"
        string += "GP Force (ev/A)  \t\t\t\t"
        string += "Std. Dev (ev/A) \t\t\t\t"
        string += "DFT Force (ev/A)  \t\t\t\t \n"

        # Construct atom-by-atom description
        for i in range(len(frame.positions)):
            string += f"{frame.species_labels[i]} "
            for j in range(3):
                string += f"{frame.positions[i][j]:10.5} "
            string += "\t"
            for j in range(3):
                string += f"{frame.forces[i][j]:10.5} "
            string += "\t"
            for j in range(3):
                string += f"{frame.stds[i][j]:10.5} "
            string += "\t"
            for j in range(3):
                string += f"{dft_forces[i][j]:10.5} "
            string += "\n"

        string += "\n"

        mae = np.nanmean(error) * 1000
        mac = np.mean(np.abs(dft_forces)) * 1000
        string += f"mean absolute error: {mae:.2f} meV/A\n"
        string += f"mean absolute dft component: {mac:.2f} meV/A\n"
        stat = f"{curr_step} {mae:.2} {mac:.2}"

        mae_per_species = {}
        count_per_species = {}
        species = [Z_to_element(Z) for Z in set(frame.coded_species)]
        for ele in species:
            mae_per_species[ele] = 0
            count_per_species[ele] = 0

        for atom in range(frame.nat):
            Z = frame.coded_species[atom]
            ele = Z_to_element(Z)
            if np.isnan(np.sum(error[atom, :])):
                continue
            mae_per_species[ele] += np.sum(error[atom, :])
            count_per_species[ele] += 1

        string += "mae per species\n"
        for ele in species:
            if count_per_species[ele] > 0:
                mae_per_species[ele] /= count_per_species[ele] * 3
                mae_per_species[ele] *= 1000  # Put in meV/A
                string += f"type {ele} mae: {mae_per_species[ele]:.2f} meV/A\n"
            stat += f" {mae_per_species[ele]:.2f}"

        # calculate potential and total energy
        if local_energies is not None:
            pot_en = 0
            pot_en = np.sum(local_energies)
            tot_en = KE + pot_en
            string += f"potential energy: {pot_en:10.6} eV (DFT: {dft_energy} eV\n"
            string += f"total energy: {tot_en:10.6} eV \n"
            stat += f" {pot_en:10.6} {tot_en:10.6}"
        else:
            pot_en = float("nan")

        if self.print_as_xyz:
            self.write_xyz_config(
                curr_step,
                frame,
                forces=frame.forces,
                stds=frame.stds,
                dft_forces=dft_forces,
                dft_energy=dft_energy,
                predict_energy=pot_en,
            )

        f = logging.getLogger(self.basename + "log")
        f.info(string)
        self.write_wall_time(start_time)

        # stat += f' {dt}\n'
        # logging.getLogger('stat').write(stat)

        if self.always_flush:
            f.handlers[0].flush()


def add_stream(logger: Logger, verbose: str = "info"):
    """
    set up screen sctream handler to the logger with handlers

    :param logger: the logger
    :param verbose: verbose level
    :type verbose: str
    """

    stream_defined = False
    for handler in logger.handlers:
        if isinstance(handler, StreamHandler):
            stream_defined = True

    if not stream_defined:
        ch = StreamHandler()
        ch.setLevel(logging.DEBUG)
        # formatter = logging.Formatter('%(asctime)s - %(name)s - %(levelname)s - %(message)s')
        # ch.setFormatter(formatter)
        logger.addHandler(ch)


def add_file(logger: Logger, filename: str, verbose: str = "info"):
    """
    set up file handler to the logger with handlers

    :param logger: the logger
    :param filename: name of the logfile
    :type filename: str
    :param verbose: verbose level
    :type verbose: str
    """

    file_defined = False
    for handler in logger.handlers:
        if isinstance(handler, FileHandler):
            file_defined = True

    if not file_defined:

        # back up
        if isfile(filename):
            movefile(filename, filename + "-bak")

        fh = FileHandler(filename)
        verbose = getattr(logging, verbose.upper())
        logger.setLevel(verbose)
        fh.setLevel(logging.DEBUG)
        logger.addHandler(fh)


def set_logger(
    name: str, stream: bool, fileout_name: str = None, verbose: str = "info"
):
    """
    set up a logger with handlers

    :param name: unique name of the logger in logging module
    :type name: str
    :param stream: if True, set up a screen output
    :type stream: bool
    :param fileout_name: name for log file
    :type fileout_name: str
    :param verbose: verbose level
    :type verbose: str
    """
    logger = logging.getLogger(name)
    logger.propagate = False
    logger.handlers = []
    logger.setLevel(getattr(logging, verbose.upper()))
    if stream:
        add_stream(logger, verbose)
    if fileout_name is not None:
        add_file(logger, fileout_name, verbose)
    return logger<|MERGE_RESOLUTION|>--- conflicted
+++ resolved
@@ -193,11 +193,7 @@
         else:
             string += f"\n*-Frame: {curr_step} "
 
-<<<<<<< HEAD
-        string += f'\nSimulation Time: {(dt * curr_step):10.3f} ps \n'
-=======
-        string += f"\nSimulation Time: {(dt * curr_step):.3} ps \n"
->>>>>>> a884fb75
+        string += f"\nSimulation Time: {(dt * curr_step):10.3f} ps \n"
         return string
 
     def write_md_config(
