"""
Tool to enable the development of a GP model based on an AIMD
trajectory. Contains methods to transfer the model to an OTF run /
MD engine run.
"""
import time
from copy import deepcopy
from typing import List, Tuple

import numpy as np

from flare.env import AtomicEnvironment
from flare.gp import GaussianProcess
from flare.output import Output
from flare.predict import predict_on_structure, \
    predict_on_structure_par, predict_on_structure_en, \
    predict_on_structure_par_en
from flare.struc import Structure
from flare.util import element_to_Z, \
    is_std_in_bound_per_species, is_force_in_bound_per_species


class TrajectoryTrainer(object):

    def __init__(self, frames: List[Structure],
                 gp: GaussianProcess,
                 rel_std_tolerance: float = 1,
                 abs_std_tolerance: float = 1,
                 abs_force_tolerance: float = 0,
                 max_force_error: float = np.inf,
                 parallel: bool = False,
                 no_cpus: int = None,
                 skip: int = 1,
                 validate_ratio: float = 0.1,
                 calculate_energy: bool = False,
                 output_name: str = 'gp_from_aimd',
                 pre_train_max_iter: int = 50,
                 max_atoms_from_frame: int = np.inf, max_trains: int = np.inf,
                 min_atoms_added: int = 1, shuffle_frames: bool = False,
                 verbose: int = 0,
                 pre_train_on_skips: int = -1,
                 pre_train_seed_frames: List[Structure] = None,
                 pre_train_seed_envs: List[Tuple[AtomicEnvironment,
                                                 np.array]] = None,
                 pre_train_atoms_per_element: dict = None,
                 train_atoms_per_element: dict = None,
                 checkpoint_interval: int = None,
                 model_format: str = 'json'):
        """
        Class which trains a GP off of an AIMD trajectory, and generates
        error statistics between the DFT and GP calls.

        :param frames: List of structures to evaluate / train GP on
        :param gp: Gaussian Process object
        :param rel_std_tolerance: Train if uncertainty is above this *
        noise variance hyperparameter
        :param abs_std_tolerance: Train if uncertainty is above this
        :param abs_force_tolerance: Add atom force error exceeds this
        :param max_force_error: Don't add atom if force error exceeds this
        :param parallel: Use parallel functions or not
        :param validate_ratio: Fraction of frames used for validation
        :param no_cpus: number of cpus to run with multithreading
        :param skip: Skip through frames
        :param calculate_energy: Use local energy kernel or not
        :param output_name: Write output of training to this file
        :param max_atoms_from_frame: Largest # of atoms added from one frame
        :param min_atoms_added: Only train when this many atoms have been added
        :param max_trains: Stop training GP after this many calls to train
        :param n_cpus: Number of CPUs to parallelize over
        :param shuffle_frames: Randomize order of frames for better training
        :param verbose: 0: Silent, 1: Minimal, 2: Lots of information
        :param pre_train_on_skips: Train model on every n frames before running
        :param pre_train_seed_frames: Frames to train on before running
        :param pre_train_seed_envs: Environments to train on before running
        :param pre_train_atoms_per_element: Max # of environments to add from
        each species in the seed pre-training steps
        :param train_atoms_per_element: Max # of environments to add from
        each species in the training steps
        :param checkpoint_interval: How often to write model after trainings
        :param model_format: Format to write GP model to
        """

        self.frames = frames
        if shuffle_frames:
            np.random.shuffle(frames)
        self.gp = gp
        self.rel_std_tolerance = rel_std_tolerance
        self.abs_std_tolerance = abs_std_tolerance
        self.abs_force_tolerance = abs_force_tolerance
        self.max_force_error = max_force_error

        self.skip = skip
        assert (skip >= 1), "skip needs to be an integer >= 1"
        self.validate_ratio = validate_ratio
        assert (validate_ratio>=0 and validate_ratio<=1), \
                "validate_ratio needs to be [0,1]"
        self.max_trains = max_trains
        self.curr_step = 0
        self.max_atoms_from_frame = max_atoms_from_frame
        self.min_atoms_added = min_atoms_added
        self.verbose = verbose
        self.train_count = 0

        self.parallel = parallel
        self.no_cpus = no_cpus

        # set pred function
        if parallel:
            if calculate_energy:
                self.pred_func = predict_on_structure_par_en
            else:
                self.pred_func = predict_on_structure_par
        else:
            if calculate_energy:
                self.pred_func = predict_on_structure_en
            else:
                self.pred_func = predict_on_structure

        self.output = Output(output_name, always_flush=True)

        # To later be filled in using the time library
        self.start_time = None

        self.pre_train_max_iter = pre_train_max_iter
        self.pre_train_on_skips = pre_train_on_skips
        self.seed_envs = [] if pre_train_seed_envs is None else \
            pre_train_seed_envs
        self.seed_frames = [] if pre_train_seed_frames is None \
            else pre_train_seed_frames
        self.pre_train_env_per_species = {} if pre_train_atoms_per_element \
                                    is None else pre_train_atoms_per_element
        self.train_env_per_species = {} if train_atoms_per_element \
                                        is None else train_atoms_per_element

        # Convert to Coded Species
        if self.pre_train_env_per_species:
            pre_train_species = list(self.pre_train_env_per_species.keys())
            for key in pre_train_species:
                self.pre_train_env_per_species[element_to_Z(key)] = \
                    self.pre_train_env_per_species[key]

        # Output parameters
        self.checkpoint_interval = checkpoint_interval
        self.model_format = model_format
        self.output_name = output_name

    def pre_run(self):
        """
        Various tasks to set up the AIMD training before commencing
        the run through the AIMD trajectory.
        1. Print the output.
        2. Pre-train the GP with the seed frames and
        environments. If no seed frames or environments and the GP has no
        training set, then seed with at least one atom from each
        """

        self.output.write_header(self.gp.cutoffs,
                                 self.gp.kernel_name,
                                 self.gp.hyps,
                                 self.gp.algo,
                                 dt=0,
                                 Nsteps=len(self.frames),
                                 structure=self.frames[0],
                                 std_tolerance=(self.rel_std_tolerance,
                                                self.abs_std_tolerance))

        self.start_time = time.time()
        if self.verbose >= 3:
            print("Now beginning pre-run activity.")
        # If seed environments were passed in, add them to the GP.

        for point in self.seed_envs:
            self.gp.add_one_env(point[0], point[1], train=False)

        # No training set ("blank slate" run) and no seeds specified:
        # Take one of each atom species in the first frame
        # so all atomic species are represented in the first step.
        # Otherwise use the seed frames passed in by user.

        # Remove frames used as seed from later part of training
        if self.pre_train_on_skips > 0:
            self.seed_frames = []
            newframes = []
            for i in range(len(self.frames)):
                if (i % self.pre_train_on_skips) == 0:
                    self.seed_frames += [self.frames[i]]
                else:
                    newframes += [self.frames[i]]
            self.frames = newframes

        elif len(self.gp.training_data) == 0 and len(self.seed_frames) == 0:
            self.seed_frames = [self.frames[0]]
            self.frames = self.frames[1:]

        atom_count = 0
        for frame in self.seed_frames:
            train_atoms = []
            for species_i in set(frame.coded_species):
                # Get a randomized set of atoms of species i from the frame
                # So that it is not always the lowest-indexed atoms chosen
                atoms_of_specie = frame.indices_of_specie(species_i)
                np.random.shuffle(atoms_of_specie)
                n_at = len(atoms_of_specie)
                # Determine how many to add based on user defined cutoffs
                n_to_add = min(n_at, self.pre_train_env_per_species.get(
                    species_i, np.inf), self.max_atoms_from_frame)

                for atom in atoms_of_specie[:n_to_add]:
                    train_atoms.append(atom)
                    atom_count += 1

            self.update_gp_and_print(frame, train_atoms, train=False)

        if self.verbose >= 3 and atom_count > 0:
            print(f"Added {atom_count} atoms to pretrain")

        if (self.seed_envs or atom_count or self.seed_frames) and self.max_trains>0:
            if self.verbose >= 3:
                print("Now commencing pre-run training of GP (which has "
                      "non-empty training set)")
            self.train_gp(max_iter=self.pre_train_max_iter)
        else:
            if self.verbose >= 3:
                print("Now commencing pre-run set up of GP (which has "
                      "non-empty training set)")
            self.gp.set_L_alpha()

        if self.model_write:
            self.gp.write_model(f'prerun_{self.model_write}', self.model_format)

    def run(self):
        """
        Loop through frames and record the error between
        the GP predictions and the ground-truth forces. Train the GP and update
        the training set upon the triggering of the uncertainty threshold.
        :return:
        """
        if self.verbose >= 3:
            print("Commencing run with pre-run...")
        self.pre_run()

        train_frame = int(len(self.frames) * (1 - self.validate_ratio))

        # Loop through trajectory
        nsample = 0
        for i, cur_frame in enumerate(self.frames[::self.skip]):

            if self.verbose >= 2:
                print("=====NOW ON FRAME {}=====".format(i))
            dft_forces = deepcopy(cur_frame.forces)

            self.pred_func(cur_frame, self.gp, self.no_cpus)

            # Convert to meV/A
            error = np.abs(cur_frame.forces - dft_forces)

            self.output.write_gp_dft_comparison(
                curr_step=i, frame=cur_frame,
                start_time=time.time(),
                dft_forces=dft_forces,
                error=error,
                local_energies=None)

            if i < train_frame:
                # Get max uncertainty atoms
                std_in_bound, std_train_atoms = is_std_in_bound_per_species(
                    rel_std_tolerance=self.rel_std_tolerance,
                    abs_std_tolerance=self.abs_std_tolerance,
                    noise=self.gp.hyps[-1], structure=cur_frame,
                    max_atoms_added=self.max_atoms_from_frame,
                    max_by_species=self.train_env_per_species)

                # Get max force error atoms
                force_in_bound, force_train_atoms = \
                    is_force_in_bound_per_species(
                        abs_force_tolerance=self.abs_force_tolerance,
                        predicted_forces=cur_frame.forces,
                        label_forces=dft_forces,
                        structure=cur_frame,
                        max_atoms_added=self.max_atoms_from_frame,
                        max_by_species=self.train_env_per_species,
                        max_force_error=self.max_force_error)

                if (not std_in_bound) or (not force_in_bound):

                    train_atoms = list(set(std_train_atoms).union(
                        force_train_atoms) - {-1})

                    # Compute mae and write to output;
                    # Add max uncertainty atoms to training set
                    self.update_gp_and_print(
                        cur_frame, train_atoms, train=False)
                    nsample += len(train_atoms)
                    # Re-train if number of sampled atoms is high enough
                    if nsample >= self.min_atoms_added or (
                            i + 1) == train_frame:
                        if self.train_count < self.max_trains:
                            self.train_gp()
                        else:
                            self.gp.update_L_alpha()
                        nsample = 0
                        if self.checkpoint_interval \
                                and self.train_count % self.checkpoint_interval == 0 \
                                and self.model_write:
                            self.gp.write_model(f'{selfl.train_count}{self.model_write}',
                                    self.model_format)
                    else:
                        self.gp.update_L_alpha()

                if (i + 1) == train_frame:
                    self.gp.check_L_alpha()

        self.output.conclude_run()

<<<<<<< HEAD
        if self.model_write:
            self.gp.write_model(f'final_{self.model_write}', self.model_format)
=======
        if self.model_format:
            self.gp.write_model(self.output_name+'_model', self.model_format)
>>>>>>> dd179261

    def update_gp_and_print(self, frame: Structure, train_atoms: List[int],
                            train: bool = True):
        """
        Update the internal GP model training set with a list of training
        atoms indexing atoms within the frame. If train is True, re-train
        the GP by optimizing hyperparameters.
        :param frame: Structure to train on
        :param train_atoms: Index atoms to train on
        :param train: Train or not
        :return:
        """

        self.output.write_to_log('\nAdding atom(s) {} to the '
                                 'training set.\n'
                                 .format(train_atoms, ))
        self.output.write_to_log('Uncertainties: {}.\n'
                                 .format(frame.stds[train_atoms]),
                                 flush=True)

        # update gp model
        self.gp.update_db(frame, frame.forces, custom_range=train_atoms)

        if train:
            self.train_gp()

    def train_gp(self, max_iter: int = None):
        """
        Train the Gaussian process and write the results to the output file.
        """
        if self.verbose >= 1:
            self.output.write_to_log('Train GP\n')

        # TODO: Improve flexibility in GP training to make this next step
        # unnecessary, so maxiter can be passed as an argument

        # Don't train if maxiter == 0
        if max_iter == 0:
            self.gp.check_L_alpha()
        elif max_iter is not None:
            temp_maxiter = self.gp.maxiter
            self.gp.maxiter = max_iter
            self.gp.train(output=self.output if self.verbose >= 2 else None)
            self.gp.maxiter = temp_maxiter
        else:
            self.gp.train(output=self.output if self.verbose >= 2 else None)

        self.output.write_hyps(self.gp.hyp_labels, self.gp.hyps,
                               self.start_time,
                               self.gp.likelihood, self.gp.likelihood_gradient)
        self.train_count += 1

        if self.checkpoint_interval \
                and self.train_count % self.checkpoint_interval == 0 \
                and self.model_format:
            self.gp.write_model(self.output_name+'_model', self.model_format)<|MERGE_RESOLUTION|>--- conflicted
+++ resolved
@@ -225,8 +225,8 @@
                       "non-empty training set)")
             self.gp.set_L_alpha()
 
-        if self.model_write:
-            self.gp.write_model(f'prerun_{self.model_write}', self.model_format)
+        if self.model_format:
+            self.gp.write_model(f'{self.output_name}_prerun', self.model_format)
 
     def run(self):
         """
@@ -307,18 +307,18 @@
                     else:
                         self.gp.update_L_alpha()
 
-                if (i + 1) == train_frame:
+                    if self.checkpoint_interval \
+                            and self.train_count % self.checkpoint_interval == 0 \
+                            and self.model_format:
+                        self.gp.write_model(self.output_name+'_ckpt', self.model_format)
+
+                if (i + 1) >= train_frame:
                     self.gp.check_L_alpha()
 
         self.output.conclude_run()
 
-<<<<<<< HEAD
-        if self.model_write:
-            self.gp.write_model(f'final_{self.model_write}', self.model_format)
-=======
         if self.model_format:
             self.gp.write_model(self.output_name+'_model', self.model_format)
->>>>>>> dd179261
 
     def update_gp_and_print(self, frame: Structure, train_atoms: List[int],
                             train: bool = True):
@@ -370,8 +370,3 @@
                                self.start_time,
                                self.gp.likelihood, self.gp.likelihood_gradient)
         self.train_count += 1
-
-        if self.checkpoint_interval \
-                and self.train_count % self.checkpoint_interval == 0 \
-                and self.model_format:
-            self.gp.write_model(self.output_name+'_model', self.model_format)