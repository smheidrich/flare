--- conflicted
+++ resolved
@@ -65,13 +65,10 @@
                  calculate_energy: bool = False,
                  output_name: str = 'gp_from_aimd',
                  pre_train_max_iter: int = 50,
-<<<<<<< HEAD
-                 max_atoms_from_frame: int = inf, max_trains: int = inf,
-                 min_atoms_added: int = 1, shuffle_frames: bool = False,
-=======
-                 max_atoms_from_frame: int = np.inf, max_trains: int = np.inf,
-                 min_atoms_per_train: int = 1, shuffle_frames: bool = False,
->>>>>>> 213acef5
+                 max_atoms_from_frame: int = np.inf,
+                 max_trains: int = np.inf,
+                 min_atoms_per_train: int = 1,
+                 shuffle_frames: bool = False,
                  verbose: int = 0,
                  pre_train_on_skips: int = -1,
                  pre_train_seed_frames: List[Structure] = None,
@@ -132,19 +129,12 @@
         self.max_force_error = max_force_error
         self.max_trains = max_trains
         self.max_atoms_from_frame = max_atoms_from_frame
-<<<<<<< HEAD
-        self.min_atoms_added = min_atoms_added
-        self.parallel = parallel
-        self.n_cpus = n_cpus
-=======
         self.min_atoms_per_train = min_atoms_per_train
         self.verbose = verbose
         self.train_count = 0
 
         self.parallel = parallel
-        self.no_cpus = n_cpus
->>>>>>> 213acef5
-
+        self.n_cpus = n_cpus
         # Set prediction function based on if forces or energies are
         # desired, and parallelization accordingly
         if (parallel and gp.par and gp.per_atom_par):
@@ -158,15 +148,11 @@
             else:
                 self.pred_func = predict_on_structure
 
-<<<<<<< HEAD
         # Parameters for negotiating with the training frames
-=======
-
         self.output = Output(output_name, always_flush=True)
 
         # To later be filled in using the time library
         self.start_time = None
->>>>>>> 213acef5
 
         self.skip = skip
         assert (isinstance(skip, int) and skip >= 1), "Skip needs to be a " \
@@ -374,11 +360,7 @@
                         self.gp.write_model(f'{self.output_name}_ckpt',
                                 self.model_format)
 
-<<<<<<< HEAD
                 if (i + 1) == train_frame:
-=======
-                if (i + 1) >= train_frame:
->>>>>>> 213acef5
                     self.gp.check_L_alpha()
 
         self.output.conclude_run()
@@ -441,8 +423,4 @@
         self.output.write_hyps(self.gp.hyp_labels, self.gp.hyps,
                                self.start_time,
                                self.gp.likelihood, self.gp.likelihood_gradient)
-<<<<<<< HEAD
-        self.train_count += 1
-=======
-        self.train_count += 1
->>>>>>> 213acef5
+        self.train_count += 1