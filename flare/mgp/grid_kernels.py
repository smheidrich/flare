import numpy as np
from numba import njit
from math import exp, floor
from typing import Callable

from flare.kernels.cutoffs import quadratic_cutoff

from time import time

def grid_kernel_sephyps(kern_type,
                  data, grids, fj, fdj,
                  c2, etypes2, perm_list,
                  cutoff_2b, cutoff_3b, cutoff_mb,
                  nspec, spec_mask,
                  nbond, bond_mask,
                  ntriplet, triplet_mask,
                  ncut3b, cut3b_mask,
                  nmb, mb_mask,
                  sig2, ls2, sig3, ls3, sigm, lsm,
                  cutoff_func=quadratic_cutoff):
    '''
    Args:
        data: a single env of a list of envs
    '''

    bc1 = spec_mask[c2]
    bc2 = spec_mask[etypes2[0]]
    bc3 = spec_mask[etypes2[1]]
    ttype = triplet_mask[nspec * nspec * bc1 + nspec*bc2 + bc3]
    ls = ls3[ttype]
    sig = sig3[ttype]
    cutoffs = [cutoff_2b, cutoff_3b]

    hyps = [sig, ls]
    return grid_kernel(kern_type,
                   data, grids, fj, fdj,
                   c2, etypes2, perm_list,
                   hyps, cutoffs, cutoff_func)


def grid_kernel(kern_type,
                struc, grids, fj, fdj,
                c2, etypes2, perm_list,
                hyps: 'ndarray', cutoffs,
                cutoff_func: Callable = quadratic_cutoff):

    r_cut = cutoffs[1]

    if not isinstance(struc, list):
        struc = [struc]

    kern = 0
    for env in struc:
        kern += grid_kernel_env(kern_type,
                    env, grids, fj, fdj,
                    c2, etypes2, perm_list,
                    hyps, r_cut, cutoff_func)

    return kern


def grid_kernel_env(kern_type,
                env1, grids, fj, fdj,
                c2, etypes2, perm_list,
                hyps: 'ndarray', r_cut: float,
                cutoff_func: Callable = quadratic_cutoff):

    # pre-compute constants that appear in the inner loop
    sig = hyps[0]
    ls = hyps[1]
    derivative = derv_dict[kern_type]


    # collect all the triplets in this training env
    triplet_coord_list = get_triplets_for_kern(env1.bond_array_3, env1.ctype, env1.etypes,
        env1.cross_bond_inds, env1.cross_bond_dists, env1.triplet_counts,
        c2, etypes2, perm_list)

    if len(triplet_coord_list) == 0: # no triplets
        if derivative:
            return np.zeros((3, grids.shape[0]), dtype=np.float64)
        else:
            return np.zeros(grids.shape[0], dtype=np.float64)

    triplet_coord_list = np.array(triplet_coord_list)
    triplet_list = triplet_coord_list[:, :3] # (n_triplets, 3)
    coord_list = triplet_coord_list[:, 3:] # ((n_triplets, 9)

    # calculate distance difference & exponential part
    ls1 = 1 / (2 * ls * ls)
    D = 0
    rij_list = []
    for r in range(3):
        rj, ri = np.meshgrid(grids[:, r], triplet_list[:, r])
        rij = ri - rj
        D += rij * rij # (n_triplets, n_grids)
        rij_list.append(rij)
    kern_exp = (sig * sig) * np.exp(- D * ls1)

    # calculate cutoff of the triplets
    fi, fdi = triplet_cutoff(triplet_list, r_cut, coord_list, derivative,
        cutoff_func) # (n_triplets, 1)

    # calculate the derivative part
    kern_func = kern_dict[kern_type]
    kern = kern_func(kern_exp, fi, fj, fdi, fdj,
             rij_list, coord_list, ls)

    return kern


def en_en(kern_exp, fi, fj, *args):
    '''energy map + energy block'''
    fifj = fi @ fj.T # (n_triplets, n_grids)
    kern = np.sum(kern_exp * fifj, axis=0) / 9 # (n_grids,)
    return kern


<<<<<<< HEAD
def en_force(kern_exp, fi, fj, fdi, fdj, 
=======
#@njit
def en_force(kern_exp, fi, fj, fdi, fdj,
>>>>>>> 3c93b8c5
             rij_list, coord_list, ls):
    '''energy map + force block'''
    fifj = fi @ fj.T # (n_triplets, n_grids)
    ls2 = 1 / (ls * ls)
    n_trplt, n_grids = kern_exp.shape
    kern = np.zeros((3, n_grids), dtype=np.float64)
    for d in range(3):
        B = 0
        fdij = fdi[:, [d]] @ fj.T
        for r in range(3):
            rij = rij_list[r]
            # column-wise multiplication
            # coord_list[:, [r]].shape = (n_triplets, 1)
            B += rij * coord_list[:, [3*d+r]] # (n_triplets, n_grids)

        kern[d, :] = - np.sum(kern_exp * (B * ls2 * fifj + fdij), axis=0) / 3 # (n_grids,)
    return kern


<<<<<<< HEAD
def force_en(kern_exp, fi, fj, fdi, fdj, 
             rij_list, coord_list, ls):
=======
@njit
def force_en(kern_exp, fi, fj, fdi, fdj,
             grids, triplet_list, coord_list, ls):
>>>>>>> 3c93b8c5
    '''force map + energy block'''
    ls2 = 1 / (ls * ls)
    fifj = fi @ fj.T # (n_triplets, n_grids)
    fdji = fi @ fdj.T
    # only r = 0 is non zero, since the grid coords are all (1, 0, 0)
    B = rij_list[0] # (n_triplets, n_grids)
    kern = np.sum(kern_exp * (B * ls2 * fifj + fdji), axis=0) / 3 # (n_grids,)
    return kern


<<<<<<< HEAD
def force_force(kern_exp, fi, fj, fdi, fdj, 
                rij_list, coord_list, ls):
=======
@njit
def force_force(kern_exp, fi, fj, fdi, fdj,
             grids, triplet_list, coord_list, ls):
>>>>>>> 3c93b8c5
    '''force map + force block'''
    ls2 = 1 / (ls * ls)
    ls3 = ls2 * ls2 
    
    n_trplt, n_grids = kern_exp.shape
    kern = np.zeros((3, n_grids), dtype=np.float64)

    fifj = fi @ fj.T # (n_triplets, n_grids)
    fdji = (fi * ls2) @ fdj.T

    B = rij_list[0] * ls3
    J = rij_list[0] * fdji # (n_triplets, n_grids)
    
    for d in range(3):
        fdij = (fdi[:, [d]] * ls2) @ fj.T
        I = fdi[:, [d]] @ fdj.T

        A = np.repeat(ls2 * coord_list[:, [3*d]], n_grids, axis=1)
        C = 0
        for r in range(3):
            rij = rij_list[r]
            # column-wise multiplication
            # coord_list[:, [r]].shape = (n_triplets, 1)
            C += rij * coord_list[:, [3*d+r]] # (n_triplets, n_grids)
        
        IJKL = I + J - C * fdij + (A - B * C) * fifj
        kern[d, :] = np.sum(kern_exp * IJKL, axis=0)

    return kern


@njit
def force_helper(A, B, C, D, fi, fj, fdi, fdj, ls1, ls2, ls3, sig2):
    E = exp(-D * ls1)
    I = fdi * fdj
    J = B * ls2 * fi * fdj
    K = - C * ls2 * fdi * fj
    L = (A * ls2 - B * C * ls3) * fi * fj
    M = sig2 * (I + J + K + L) * E
    return M




def triplet_cutoff(triplets, r_cut, coords, derivative=False, cutoff_func=quadratic_cutoff):

    dfj_list = np.zeros((len(triplets), 3), dtype=np.float64)

    if derivative:
        for d in range(3):
            s = 3 * d
            e = 3 * (d + 1)
            f0, df0 = cutoff_func(r_cut, triplets, coords[:, s:e])
            dfj = df0[:, 0] *  f0[:, 1] *  f0[:, 2] + \
                   f0[:, 0] * df0[:, 1] *  f0[:, 2] + \
                   f0[:, 0] *  f0[:, 1] * df0[:, 2]
#            dfj = np.expand_dims(dfj, axis=1)
            dfj_list[:, d] = dfj
    else:
        f0, _ = cutoff_func(r_cut, triplets, 0) # (n_grid, 3)

    fj = f0[:, 0] * f0[:, 1] * f0[:, 2] # (n_grid,)
    fj = np.expand_dims(fj, axis=1)

    return fj, dfj_list


@njit
def get_triplets_for_kern(bond_array_1, c1, etypes1,
                          cross_bond_inds_1, cross_bond_dists_1,
                          triplets_1,
                          c2, etypes2, perm_list):

    #triplet_list = np.empty((0, 6), dtype=np.float64)
    triplet_list = []

    ej1 = etypes2[0]
    ej2 = etypes2[1]

    all_spec = [c2, ej1, ej2]
    if c1 in all_spec:
        c1_ind = all_spec.index(c1)
        ind_list = [0, 1, 2]
        ind_list.remove(c1_ind)
        all_spec.remove(c1)

        for m in range(bond_array_1.shape[0]):
            two_inds = ind_list.copy()

            ri1 = bond_array_1[m, 0]
            ci1 = bond_array_1[m, 1:]
            ei1 = etypes1[m]

            two_spec = [all_spec[0], all_spec[1]]
            if (ei1 in two_spec):

                ei1_ind = ind_list[0] if ei1 == two_spec[0] else ind_list[1]
                two_spec.remove(ei1)
                two_inds.remove(ei1_ind)
                one_spec = two_spec[0]
                ei2_ind = two_inds[0]

                for n in range(triplets_1[m]):
                    ind1 = cross_bond_inds_1[m, m + n + 1]
                    ei2 = etypes1[ind1]
                    if (ei2 == one_spec):

                        order = [c1_ind, ei1_ind, ei2_ind]
                        ri2 = bond_array_1[ind1, 0]
                        ci2 = bond_array_1[ind1, 1:]

                        ri3 = cross_bond_dists_1[m, m + n + 1]
                        ci3 = np.zeros(3)

                        # align this triplet to the same species order as r1, r2, r12
                        tri = np.take(np.array([ri1, ri2, ri3]), order)
                        crd1 = np.take(np.array([ci1[0], ci2[0], ci3[0]]), order)
                        crd2 = np.take(np.array([ci1[1], ci2[1], ci3[1]]), order)
                        crd3 = np.take(np.array([ci1[2], ci2[2], ci3[2]]), order)

                        # append permutations
                        nperm = perm_list.shape[0]
                        for iperm in range(nperm):
                            perm = perm_list[iperm]
                            tricrd = np.take(tri, perm)
                            crd1_p = np.take(crd1, perm)
                            crd2_p = np.take(crd2, perm)
                            crd3_p = np.take(crd3, perm)
                            tricrd = np.hstack((tricrd, crd1_p, crd2_p, crd3_p))
                            triplet_list.append(tricrd)

    return triplet_list



kern_dict = {'energy_energy': en_en,
             'energy_force': en_force,
             'force_energy': force_en,
             'force_force': force_force}

derv_dict = {'energy_energy': False,
             'energy_force': True,
             'force_energy': False,
             'force_force': True}
<|MERGE_RESOLUTION|>--- conflicted
+++ resolved
@@ -116,12 +116,7 @@
     return kern
 
 
-<<<<<<< HEAD
 def en_force(kern_exp, fi, fj, fdi, fdj, 
-=======
-#@njit
-def en_force(kern_exp, fi, fj, fdi, fdj,
->>>>>>> 3c93b8c5
              rij_list, coord_list, ls):
     '''energy map + force block'''
     fifj = fi @ fj.T # (n_triplets, n_grids)
@@ -141,14 +136,8 @@
     return kern
 
 
-<<<<<<< HEAD
 def force_en(kern_exp, fi, fj, fdi, fdj, 
              rij_list, coord_list, ls):
-=======
-@njit
-def force_en(kern_exp, fi, fj, fdi, fdj,
-             grids, triplet_list, coord_list, ls):
->>>>>>> 3c93b8c5
     '''force map + energy block'''
     ls2 = 1 / (ls * ls)
     fifj = fi @ fj.T # (n_triplets, n_grids)
@@ -159,14 +148,8 @@
     return kern
 
 
-<<<<<<< HEAD
 def force_force(kern_exp, fi, fj, fdi, fdj, 
                 rij_list, coord_list, ls):
-=======
-@njit
-def force_force(kern_exp, fi, fj, fdi, fdj,
-             grids, triplet_list, coord_list, ls):
->>>>>>> 3c93b8c5
     '''force map + force block'''
     ls2 = 1 / (ls * ls)
     ls3 = ls2 * ls2 
