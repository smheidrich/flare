--- conflicted
+++ resolved
@@ -29,7 +29,7 @@
     Args:
         grid_params (dict): Parameters for the mapping itself, such as
             grid size of spline fit, etc.
-        species_list (dict): List of all the (unique) species included during 
+        species_list (dict): List of all the (unique) species included during
             the training that need to be mapped
         map_force (bool): if True, do force mapping; otherwise do energy mapping,
             default is False
@@ -43,16 +43,16 @@
 
     Examples:
 
-    >>> grid_params_2body = {'lower_bound': [1.2], 
+    >>> grid_params_2body = {'lower_bound': [1.2],
                                             # the lower bounds used
                                             # in the 2-body spline fits.
-                                            # the upper bounds are determined 
-                                            # from GP's cutoffs, same for 3-body 
+                                            # the upper bounds are determined
+                                            # from GP's cutoffs, same for 3-body
                              'grid_num': [64], # number of grids used in spline
-                             'svd_rank': 'auto'} 
-                                         # rank of the variance map, can be set 
+                             'svd_rank': 'auto'}
+                                         # rank of the variance map, can be set
                                          # as an interger or 'auto'
-    >>> grid_params_3body = {'lower_bound': [1.2, 1.2, 1.2], 
+    >>> grid_params_3body = {'lower_bound': [1.2, 1.2, 1.2],
                                             # Values describe lower bounds
                                             # for the bondlength-bondlength-bondlength
                                             # grid used to construct and fit 3-body
@@ -67,9 +67,9 @@
                                         # generating by saving intermediate
                                         # coeff when generating grids,
                                         # currently NOT implemented
-                       'load_grid': None, # A string of path where the `grid_mean.npy` 
+                       'load_grid': None, # A string of path where the `grid_mean.npy`
                                           # and `grid_var.npy` are stored. if not None,
-                                          # then the grids won't be generated, but 
+                                          # then the grids won't be generated, but
                                           # directly loaded from file
                        }
     '''
@@ -143,13 +143,8 @@
             mean_only = True
 
         force = virial = kern = v = energy = 0
-<<<<<<< HEAD
         for xb in self.maps:
-            pred = self.maps[xb].predict(atom_env, mean_only, rank=None) #TODO: deal with rank
-=======
-        for xb in self.maps.keys():
-            pred = self.maps[xb].predict(atom_env, mean_only) 
->>>>>>> 164100c5
+            pred = self.maps[xb].predict(atom_env, mean_only)
             force += pred[0]
             virial += pred[1]
             kern += pred[2]
@@ -180,7 +175,7 @@
                 num = 0
             header += f'{num} '
         f.write(header + '\n')
-    
+
         # write coefficients
         for xb in self.maps.keys():
             self.maps[xb].write(f)
