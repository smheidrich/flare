--- conflicted
+++ resolved
@@ -88,20 +88,6 @@
             rank, which is the smaller one between the total number of grid
             points and training set size. i.e.
             ``full_rank = min(np.prod(grid_num), 3 * N_train)``
-<<<<<<< HEAD
-    '''
-
-    def __init__(self,
-                 grid_params: dict,
-                 unique_species: list=[],
-                 map_force: bool=False,
-                 GP: GaussianProcess=None,
-                 var_map: str=None,
-                 container_only: bool=True,
-                 lmp_file_name: str='lmp',
-                 n_cpus: int=None,
-                 n_sample: int=100):
-=======
     """
 
     def __init__(
@@ -115,7 +101,6 @@
         n_cpus: int = None,
         n_sample: int = 100,
     ):
->>>>>>> 3fb2a5a8
 
         # load all arguments as attributes
         self.var_map = var_map
@@ -234,14 +219,9 @@
 
         return force, variance, virial, energy
 
-<<<<<<< HEAD
 
     def write_lmp_file(self, lammps_name, write_var=False):
-        '''
-=======
-    def write_lmp_file(self, lammps_name):
-        """
->>>>>>> 3fb2a5a8
+        """
         write the coefficients to a file that can be used by lammps pair style
         """
 
