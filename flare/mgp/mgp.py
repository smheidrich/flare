--- conflicted
+++ resolved
@@ -14,12 +14,7 @@
 
 from flare.env import AtomicEnvironment
 from flare.gp import GaussianProcess
-<<<<<<< HEAD
 from flare.kernels.utils import str_to_kernel_set
-=======
-from flare.parameters import Parameters
-from flare.kernels.utils import from_mask_to_args, str_to_kernel_set
->>>>>>> 4070fb53
 from flare.utils.element_coder import NumpyEncoder
 
 from flare.mgp.map2b import Map2body
@@ -109,7 +104,7 @@
                     if oxp not in xb_dict.keys():
                         xb_dict[oxp] = 'auto'
 
-                xb_args = [xb_dict['grid_num'], xb_dict['lower_bound'], 
+                xb_args = [xb_dict['grid_num'], xb_dict['lower_bound'],
                            xb_dict['upper_bound'], xb_dict['svd_rank']]
                 xb_maps = mapxbody(xb_args + args)
                 self.maps[key] = xb_maps
