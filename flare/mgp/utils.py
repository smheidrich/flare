import io, os, sys, time, random, math
import multiprocessing as mp
import numpy as np

from numpy import array
from numba import njit

from flare.env import AtomicEnvironment
from flare.kernels.cutoffs import quadratic_cutoff
from flare.kernels.kernels import three_body_helper_1, \
    three_body_helper_2, force_helper
from flare.kernels.utils import str_to_kernel_set as stks
from flare.utils.mask_helper import HyperParameterMasking


def get_2bkernel(GP):
    if 'mc' in GP.kernel_name:
        kernel, _, ek, efk = stks('2', GP.multihyps)
    else:
        kernel, _, ek, efk = stks('2sc', GP.multihyps)

    cutoffs = [GP.cutoffs[0]]

    hyps, hyps_mask = HyperParameterMasking.get_2b_hyps(GP.hyps, GP.hyps_mask, GP.multihyps)

    return (kernel, ek, efk, cutoffs, hyps, hyps_mask)


def get_3bkernel(GP):

    if 'mc' in GP.kernel_name:
        kernel, _, ek, efk = stks('3', GP.multihyps)
    else:
        kernel, _, ek, efk = stks('3sc', GP.multihyps)

    base = 0
    for t in ['two', '2']:
        if t in GP.kernel_name:
            base = 2

    cutoffs = np.copy(GP.cutoffs)

    hyps, hyps_mask = \
            HyperParameterMasking.get_3b_hyps(\
                GP.hyps, GP.hyps_mask, GP.multihyps)

    return (kernel, ek, efk, cutoffs, hyps, hyps_mask)


def get_l_bound(curr_l_bound, structure, two_d=False):
    positions = structure.positions
    if two_d:
        cell = structure.cell[:2]
    else:
        cell = structure.cell

    min_dist = curr_l_bound
    for ind1, pos01 in enumerate(positions):
        for i1 in range(2):
            for vec1 in cell:
                pos1 = pos01 + i1 * vec1

                for ind2, pos02 in enumerate(positions):
                    for i2 in range(2):
                        for vec2 in cell:
                            pos2 = pos02 + i2 * vec2

                            if np.all(pos1 == pos2):
                                continue
                            dist12 = np.linalg.norm(pos1-pos2)
                            if dist12 < min_dist:
                                min_dist = dist12
                                min_atoms = (ind1, ind2)
    return min_dist


@njit
def get_bonds(ctype, etypes, bond_array):
    exist_species = []
    bond_lengths = []
    bond_dirs = []
    for i in range(len(bond_array)):
        bond = bond_array[i]
        if ctype <= etypes[i]:
            spc = [ctype, etypes[i]]
            b_dir = bond[1:]
        else:
            spc = [etypes[i], ctype]
            b_dir = bond[1:]

        if spc in exist_species:
            ind = exist_species.index(spc)
            bond_lengths[ind].append([bond[0]])
            bond_dirs[ind].append(b_dir)
        else:
            exist_species.append(spc)
            bond_lengths.append([[bond[0]]])
            bond_dirs.append([b_dir])
    return exist_species, bond_lengths, bond_dirs


<<<<<<< HEAD
@njit
def add_triplets(spcs_list, exist_species, tris, tri_dir,
        r1, r2, a12, c1, c2):
    for i in range(2):
        spcs = spcs_list[i]
        if spcs not in exist_species:
            exist_species.append(spcs)
            tris.append([])
            tri_dir.append([])

        k = exist_species.index(spcs)
        triplet = (r2, r1, a12) if i else (r1, r2, a12)
        coord = c2 if i else c1
        tris[k].append(triplet)
        tri_dir[k].append(coord)
    return exist_species, tris, tri_dir

=======
>>>>>>> d1cc7de2

@njit
def get_triplets(ctype, etypes, bond_array, cross_bond_inds,
                 cross_bond_dists, triplets):
    exist_species = []
    tris = []
    tri_dir = []

    for m in range(bond_array.shape[0]):
        r1 = bond_array[m, 0]
        c1 = bond_array[m, 1:]
        spc1 = etypes[m]

        for n in range(triplets[m]):
            ind1 = cross_bond_inds[m, m+n+1]
            r2 = bond_array[ind1, 0]
            c2 = bond_array[ind1, 1:]
            c12 = np.sum(c1*c2)
            if c12 > 1: # to prevent numerical error
                c12 = 1
            elif c12 < -1:
                c12 = -1
            spc2 = etypes[ind1]

#            if spc1 == spc2:
#                spcs_list = [[ctype, spc1, spc2], [ctype, spc1, spc2]]
#            elif ctype == spc1: # spc1 != spc2
#                spcs_list = [[ctype, spc1, spc2], [spc2, ctype, spc1]]
#            elif ctype == spc2: # spc1 != spc2
#                spcs_list = [[spc1, spc2, ctype], [spc2, ctype, spc1]]
#            else: # all different
#                spcs_list = [[ctype, spc1, spc2], [ctype, spc2, spc1]]

            spcs_list = [[ctype, spc1, spc2], [ctype, spc2, spc1]]
            for i in range(2):
                spcs = spcs_list[i]
                triplet = array([r2, r1, c12]) if i else array([r1, r2, c12])
                coord = c2 if i else c1
                if spcs not in exist_species:
                    exist_species.append(spcs)
                    tris.append([triplet])
                    tri_dir.append([coord])
                else:
                    k = exist_species.index(spcs)
                    tris[k].append(triplet)
                    tri_dir[k].append(coord)

    return exist_species, tris, tri_dir

@njit
def get_triplets_en(ctype, etypes, bond_array, cross_bond_inds,
                    cross_bond_dists, triplets):
    exist_species = []
    tris = []
    tri_dir = []

    for m in range(bond_array.shape[0]):
        r1 = bond_array[m, 0]
        c1 = bond_array[m, 1:]
        spc1 = etypes[m]

        for n in range(triplets[m]):
            ind1 = cross_bond_inds[m, m+n+1]
            r2 = bond_array[ind1, 0]
            c2 = bond_array[ind1, 1:]
            c12 = np.sum(c1*c2)
            r12 = np.sqrt(r1**2 + r2**2 - 2*r1*r2*c12)

            spc2 = etypes[ind1]

#            if spc1 == spc2:
#                spcs_list = [[ctype, spc1, spc2], [ctype, spc1, spc2]]
#            elif ctype == spc1: # spc1 != spc2
#                spcs_list = [[ctype, spc1, spc2], [spc2, ctype, spc1]]
#            elif ctype == spc2: # spc1 != spc2
#                spcs_list = [[spc1, spc2, ctype], [spc2, ctype, spc1]]
#            else: # all different
#                spcs_list = [[ctype, spc1, spc2], [ctype, spc2, spc1]]

            if spc1 <= spc2:
                spcs = [ctype, spc1, spc2]
                triplet = array([r1, r2, r12])
                coord = [c1, c2]
            else:
                spcs = [ctype, spc2, spc1]
                triplet = array([r2, r1, r12])
                coord = [c2, c1]

            if spcs not in exist_species:
                exist_species.append(spcs)
                tris.append([triplet])
                tri_dir.append([coord])
            else:
                k = exist_species.index(spcs)
                tris[k].append(triplet)
                tri_dir[k].append(coord)

    return exist_species, tris, tri_dir
<<<<<<< HEAD


@njit
def self_two_body_mc_jit(bond_array, c, etypes,
                    d, sig, ls, r_cut, cutoff_func):

    """Multicomponent two-body force/force kernel accelerated with Numba's
    njit decorator.

    Loops over bonds in two environments and adds to the kernel if bonds are
    of the same type.
    """

    kern = 0

    ls1 = 1 / (2 * ls * ls)
    ls2 = 1 / (ls * ls)
    ls3 = ls2 * ls2
    sig2 = sig * sig

    for m in range(bond_array.shape[0]):
        ri = bond_array[m, 0]
        ci = bond_array[m, d]
        fi, fdi = cutoff_func(r_cut, ri, ci)
        e1 = etypes[m]

        for n in range(m, bond_array.shape[0]):
            e2 = etypes[n]

            # check if bonds agree
            if (c == c and e1 == e2) or (c == e2 and c == e1):
                rj = bond_array[n, 0]
                cj = bond_array[n, d]
                fj, fdj = cutoff_func(r_cut, rj, cj)
                r11 = ri - rj

                A = ci * cj
                B = r11 * ci
                C = r11 * cj
                D = r11 * r11

                kern0 = force_helper(A, B, C, D, fi, fj, fdi, fdj,
                                     ls1, ls2, ls3, sig2)
                kern += kern0 if m == n else 2 * kern0

    return kern


@njit
def self_three_body_mc_jit(bond_array, cross_bond_inds, cross_bond_dists,
                 triplets, c, etypes, d, sig, ls, r_cut, cutoff_func):
    kern = 0

    # pre-compute constants that appear in the inner loop
    sig2 = sig*sig
    ls1 = 1 / (2*ls*ls)
    ls2 = 1 / (ls*ls)
    ls3 = ls2*ls2

    for m in range(bond_array.shape[0]):
        ri1 = bond_array[m, 0]
        ci1 = bond_array[m, d]
        fi1, fdi1 = cutoff_func(r_cut, ri1, ci1)
        ei1 = etypes[m]

        for n in range(triplets[m]):
            ind1 = cross_bond_inds[m, m+n+1]
            ri2 = bond_array[ind1, 0]
            ci2 = bond_array[ind1, d]
            fi2, fdi2 = cutoff_func(r_cut, ri2, ci2)
            ei2 = etypes[ind1]

            ri3 = cross_bond_dists[m, m+n+1]
            fi3, _ = cutoff_func(r_cut, ri3, 0)

            fi = fi1*fi2*fi3
            fdi = fdi1*fi2*fi3+fi1*fdi2*fi3

            for p in range(m, bond_array.shape[0]):
                rj1 = bond_array[p, 0]
                cj1 = bond_array[p, d]
                fj1, fdj1 = cutoff_func(r_cut, rj1, cj1)
                ej1 = etypes[p]

                for q in range(triplets[p]):
                    ind2 = cross_bond_inds[p, p+1+q]
                    rj2 = bond_array[ind2, 0]
                    cj2 = bond_array[ind2, d]
                    fj2, fdj2 = cutoff_func(r_cut, rj2, cj2)
                    ej2 = etypes[ind2]

                    rj3 = cross_bond_dists[p, p+1+q]
                    fj3, _ = cutoff_func(r_cut, rj3, 0)

                    fj = fj1*fj2*fj3
                    fdj = fdj1*fj2*fj3+fj1*fdj2*fj3

                    r11 = ri1-rj1
                    r12 = ri1-rj2
                    r13 = ri1-rj3
                    r21 = ri2-rj1
                    r22 = ri2-rj2
                    r23 = ri2-rj3
                    r31 = ri3-rj1
                    r32 = ri3-rj2
                    r33 = ri3-rj3

                    if (c == c):
                        if (ei1 == ej1) and (ei2 == ej2):
                            kern0 = \
                                three_body_helper_1(ci1, ci2, cj1, cj2, r11,
                                                    r22, r33, fi, fj, fdi, fdj,
                                                    ls1, ls2, ls3, sig2)
                        if (ei1 == ej2) and (ei2 == ej1):
                            kern0 = \
                                three_body_helper_1(ci1, ci2, cj2, cj1, r12,
                                                    r21, r33, fi, fj, fdi, fdj,
                                                    ls1, ls2, ls3, sig2)
                    if (c == ej1):
                        if (ei1 == ej2) and (ei2 == c):
                            kern0 = \
                                three_body_helper_2(ci2, ci1, cj2, cj1, r21,
                                                    r13, r32, fi, fj, fdi,
                                                    fdj, ls1, ls2, ls3, sig2)
                        if (ei1 == c) and (ei2 == ej2):
                            kern0 = \
                                three_body_helper_2(ci1, ci2, cj2, cj1, r11,
                                                    r23, r32, fi, fj, fdi,
                                                    fdj, ls1, ls2, ls3, sig2)
                    if (c == ej2):
                        if (ei1 == ej1) and (ei2 == c):
                            kern0 = \
                                three_body_helper_2(ci2, ci1, cj1, cj2, r22,
                                                    r13, r31, fi, fj, fdi,
                                                    fdj, ls1, ls2, ls3, sig2)
                        if (ei1 == c) and (ei2 == ej1):
                            kern0 = \
                                three_body_helper_2(ci1, ci2, cj1, cj2, r12,
                                                    r23, r31, fi, fj, fdi,
                                                    fdj, ls1, ls2, ls3, sig2)
                    kern += kern0 if m == p else 2 * kern0

    return kern
=======
>>>>>>> d1cc7de2
<|MERGE_RESOLUTION|>--- conflicted
+++ resolved
@@ -98,28 +98,6 @@
             bond_dirs.append([b_dir])
     return exist_species, bond_lengths, bond_dirs
 
-
-<<<<<<< HEAD
-@njit
-def add_triplets(spcs_list, exist_species, tris, tri_dir,
-        r1, r2, a12, c1, c2):
-    for i in range(2):
-        spcs = spcs_list[i]
-        if spcs not in exist_species:
-            exist_species.append(spcs)
-            tris.append([])
-            tri_dir.append([])
-
-        k = exist_species.index(spcs)
-        triplet = (r2, r1, a12) if i else (r1, r2, a12)
-        coord = c2 if i else c1
-        tris[k].append(triplet)
-        tri_dir[k].append(coord)
-    return exist_species, tris, tri_dir
-
-=======
->>>>>>> d1cc7de2
-
 @njit
 def get_triplets(ctype, etypes, bond_array, cross_bond_inds,
                  cross_bond_dists, triplets):
@@ -217,149 +195,3 @@
                 tri_dir[k].append(coord)
 
     return exist_species, tris, tri_dir
-<<<<<<< HEAD
-
-
-@njit
-def self_two_body_mc_jit(bond_array, c, etypes,
-                    d, sig, ls, r_cut, cutoff_func):
-
-    """Multicomponent two-body force/force kernel accelerated with Numba's
-    njit decorator.
-
-    Loops over bonds in two environments and adds to the kernel if bonds are
-    of the same type.
-    """
-
-    kern = 0
-
-    ls1 = 1 / (2 * ls * ls)
-    ls2 = 1 / (ls * ls)
-    ls3 = ls2 * ls2
-    sig2 = sig * sig
-
-    for m in range(bond_array.shape[0]):
-        ri = bond_array[m, 0]
-        ci = bond_array[m, d]
-        fi, fdi = cutoff_func(r_cut, ri, ci)
-        e1 = etypes[m]
-
-        for n in range(m, bond_array.shape[0]):
-            e2 = etypes[n]
-
-            # check if bonds agree
-            if (c == c and e1 == e2) or (c == e2 and c == e1):
-                rj = bond_array[n, 0]
-                cj = bond_array[n, d]
-                fj, fdj = cutoff_func(r_cut, rj, cj)
-                r11 = ri - rj
-
-                A = ci * cj
-                B = r11 * ci
-                C = r11 * cj
-                D = r11 * r11
-
-                kern0 = force_helper(A, B, C, D, fi, fj, fdi, fdj,
-                                     ls1, ls2, ls3, sig2)
-                kern += kern0 if m == n else 2 * kern0
-
-    return kern
-
-
-@njit
-def self_three_body_mc_jit(bond_array, cross_bond_inds, cross_bond_dists,
-                 triplets, c, etypes, d, sig, ls, r_cut, cutoff_func):
-    kern = 0
-
-    # pre-compute constants that appear in the inner loop
-    sig2 = sig*sig
-    ls1 = 1 / (2*ls*ls)
-    ls2 = 1 / (ls*ls)
-    ls3 = ls2*ls2
-
-    for m in range(bond_array.shape[0]):
-        ri1 = bond_array[m, 0]
-        ci1 = bond_array[m, d]
-        fi1, fdi1 = cutoff_func(r_cut, ri1, ci1)
-        ei1 = etypes[m]
-
-        for n in range(triplets[m]):
-            ind1 = cross_bond_inds[m, m+n+1]
-            ri2 = bond_array[ind1, 0]
-            ci2 = bond_array[ind1, d]
-            fi2, fdi2 = cutoff_func(r_cut, ri2, ci2)
-            ei2 = etypes[ind1]
-
-            ri3 = cross_bond_dists[m, m+n+1]
-            fi3, _ = cutoff_func(r_cut, ri3, 0)
-
-            fi = fi1*fi2*fi3
-            fdi = fdi1*fi2*fi3+fi1*fdi2*fi3
-
-            for p in range(m, bond_array.shape[0]):
-                rj1 = bond_array[p, 0]
-                cj1 = bond_array[p, d]
-                fj1, fdj1 = cutoff_func(r_cut, rj1, cj1)
-                ej1 = etypes[p]
-
-                for q in range(triplets[p]):
-                    ind2 = cross_bond_inds[p, p+1+q]
-                    rj2 = bond_array[ind2, 0]
-                    cj2 = bond_array[ind2, d]
-                    fj2, fdj2 = cutoff_func(r_cut, rj2, cj2)
-                    ej2 = etypes[ind2]
-
-                    rj3 = cross_bond_dists[p, p+1+q]
-                    fj3, _ = cutoff_func(r_cut, rj3, 0)
-
-                    fj = fj1*fj2*fj3
-                    fdj = fdj1*fj2*fj3+fj1*fdj2*fj3
-
-                    r11 = ri1-rj1
-                    r12 = ri1-rj2
-                    r13 = ri1-rj3
-                    r21 = ri2-rj1
-                    r22 = ri2-rj2
-                    r23 = ri2-rj3
-                    r31 = ri3-rj1
-                    r32 = ri3-rj2
-                    r33 = ri3-rj3
-
-                    if (c == c):
-                        if (ei1 == ej1) and (ei2 == ej2):
-                            kern0 = \
-                                three_body_helper_1(ci1, ci2, cj1, cj2, r11,
-                                                    r22, r33, fi, fj, fdi, fdj,
-                                                    ls1, ls2, ls3, sig2)
-                        if (ei1 == ej2) and (ei2 == ej1):
-                            kern0 = \
-                                three_body_helper_1(ci1, ci2, cj2, cj1, r12,
-                                                    r21, r33, fi, fj, fdi, fdj,
-                                                    ls1, ls2, ls3, sig2)
-                    if (c == ej1):
-                        if (ei1 == ej2) and (ei2 == c):
-                            kern0 = \
-                                three_body_helper_2(ci2, ci1, cj2, cj1, r21,
-                                                    r13, r32, fi, fj, fdi,
-                                                    fdj, ls1, ls2, ls3, sig2)
-                        if (ei1 == c) and (ei2 == ej2):
-                            kern0 = \
-                                three_body_helper_2(ci1, ci2, cj2, cj1, r11,
-                                                    r23, r32, fi, fj, fdi,
-                                                    fdj, ls1, ls2, ls3, sig2)
-                    if (c == ej2):
-                        if (ei1 == ej1) and (ei2 == c):
-                            kern0 = \
-                                three_body_helper_2(ci2, ci1, cj1, cj2, r22,
-                                                    r13, r31, fi, fj, fdi,
-                                                    fdj, ls1, ls2, ls3, sig2)
-                        if (ei1 == c) and (ei2 == ej1):
-                            kern0 = \
-                                three_body_helper_2(ci1, ci2, cj1, cj2, r12,
-                                                    r23, r31, fi, fj, fdi,
-                                                    fdj, ls1, ls2, ls3, sig2)
-                    kern += kern0 if m == p else 2 * kern0
-
-    return kern
-=======
->>>>>>> d1cc7de2
