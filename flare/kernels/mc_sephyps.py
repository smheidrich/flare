"""
Multicomponent kernels (simple) restrict all signal variance and length scale of hyperparameters
to a single value. The kernels in this module allow you to have different sets of hyperparameters
and cutoffs for different interactions, and have flexible groupings of elements. It also allows
you to do partial hyper-parameter training, keeping some components fixed.

To use this set of kernels, we need a hyps_mask dictionary for GaussianProcess, MappedGaussianProcess,
and AtomicEnvironment (if you also set up different cutoffs).  A simple example is shown below.

    from flare.utils.mask_helper import HyperParameterMasking
    from flare.gp import GaussianProcess

        pm = HyperParameterMasking(species=['O', 'C', 'H'],
                              bonds=[['*', '*'], ['O','O']],
                              triplets=[['*', '*', '*'], ['O','O', 'O']],
                              parameters={'bond0':[1, 0.5, 1], 'bond1':[2, 0.2, 2],
                                    'triplet0':[1, 0.5], 'triplet1':[2, 0.2],
                                    'cutoff2b':2, 'cutoff3b':1, 'noise': 0.05},
                              constraints={'bond0':[False, True]})
        hyps_mask = pm1.generate_dict()
        hyps = hyps_mask['hyps']
        cutoffs = hyps_mask['cutoffs']
        hyp_labels = hyps_mask['hyp_labels']
        gp_model = GaussianProcess(kernel_name="2+3_mc",
                                   hyps=hyps, cutoffs=cutoffs,
                                   hyp_labels=hyp_labels,
                                   parallel=True, per_atom_par=False,
                                   n_cpus=n_cpus,
                                   multihyps=True, hyps_mask=hm)


In the example above, HyperParameterMasking class generates the arrays needed
for these kernels and store all the grouping and mapping information in the
hyps_mask dictionary.  It stores following keys and values:

* spec_mask: 118-long integer array descirbing which elements belong to
             like groups for determining which bond hyperparameters to use. For
             instance, [0,0,1,1,0 ...] assigns H to group 0, He and Li to group 1,
             and Be to group 0 (the 0th register is ignored).
* nspec: Integer, number of different species groups (equal to number of
         unique values in spec_mask).
* nbond: Integer, number of different hyperparameter sets to associate with
         different 2-body pairings of atoms in groups defined in spec_mask.
* bond_mask: Array of length nspec^2, which describes the hyperparameter sets to
             associate with different pairings of species types. For example, if there
             are atoms of type 0 and 1, then bond_mask defines which hyperparameters
             to use for parings [0-0, 0-1, 1-0, 1-1]: if we wanted hyperparameter set 0 for
             0-0 parings and set 1 for 0-1 and 1-1 pairings, then we would make
             bond_mask [0, 1, 1, 1].
* ntriplet: Integer, number of different hyperparameter sets to associate
            with different 3-body pariings of atoms in groups defined in spec_mask.
* triplet_mask: Similar to bond mask: Triplet pairings of type 0 and 1 atoms
                would go {0-0-0, 0-0-1, 0-1-0, 0-1-1, 1-0-0, 1-0-1, 1-1-0, 1-1-1},
                and if we wanted hyp. set 0 for triplets with only atoms of type 0
                and hyp. set 1 for all the rest, then the triplet_mask array would
                read [0,1,1,1,1,1,1,1]. The user should make sure that the mask has
                a permutational symmetry.
* cutoff_2b: Array of length nbond, which stores the cutoff used for different
             types of bonds defined in bond_mask
* ncut3b:    Integer, number of different cutoffs sets to associate
             with different 3-body pariings of atoms in groups defined in spec_mask.
* cut3b_mask: Array of length nspec^2, which describes the cutoff to
             associate with different bond types in triplets. For example, in a triplet
             (C, O, H) , there are three cutoffs. Cutoffs for CH bond, CO bond and OH bond.
             If C and O are associate with atom group 1 in spec_mask and H are associate with
             group 0 in spec_mask, the cut3b_mask[1*nspec+0] determines the C/O-H bond cutoff,
             and cut3b_mask[1*nspec+1] determines the C-O bond cutoff. If we want the
             former one to use the 1st cutoff in cutoff_3b and the later to use the 2nd cutoff
             in cutoff_3b, the cut3b_mask should be [0, 0, 0, 1]
* cutoff_3b: Array of length ncut3b, which stores the cutoff used for different
             types of bonds in triplets.
* nmb :      Integer, number of different cutoffs set to associate with different coordination
             numbers
* mb_mask:   similar to bond_mask and cut3b_mask.
* cutoff_mb: Array of length nmb, stores the cutoff used for different many body terms

For selective optimization. one can define 'map', 'train_noise' and 'original'
to identify which element to be optimized. All three have to be defined.
train_noise = Bool (True/False), whether the noise parameter can be optimized
original: np.array. Full set of initial values for hyperparmeters
map: np.array, array to map the hyper parameter back to the full set.
map[i]=j means the i-th element in hyps should be the j-th element in
hyps_mask['original']

For example, the full set of hyper parmeters
may include [ls21, ls22, sig21, sig22, ls3
sg3, noise] but suppose you wanted only the set 21 optimized.
The full set of hyperparameters is defined in 'original'; include all those
you want to leave static, and set initial guesses for those you want to vary.
Have the 'map' list contain the indices of the hyperparameters in 'original'
that correspond to the hyperparameters you want to vary.
Have a hyps list which contain those which you want to vary. Below,
ls21, ls22 etc... represent floating-point variables which correspond
to the initial guesses / static values.
You would then pass in:

hyps = [ls21, sig21]
hyps_mask = { ..., 'train_noise': False, 'map':[0, 2],
                   'original': [ls21, ls22, sig21, sig22, ls3, sg3, noise]}
the hyps argument should only contain the values that need to be optimized.
If you want noise to be trained as well include noise as the
final hyperparameter value in hyps.

"""

from math import exp
import numpy as np

from numba import njit

import flare.kernels.cutoffs as cf

from flare.kernels.kernels import force_helper, grad_constants, grad_helper, \
    force_energy_helper, three_body_en_helper, three_body_helper_1, \
    three_body_helper_2, three_body_grad_helper_1, three_body_grad_helper_2
from flare.kernels.mc_3b_sepcut import three_body_mc_sepcut_jit, \
    three_body_mc_grad_sepcut_jit, three_body_mc_force_en_sepcut_jit, \
    three_body_mc_en_sepcut_jit
from flare.kernels.mc_mb_sepcut import \
    many_body_mc_sepcut_jit, many_body_mc_grad_sepcut_jit, \
    many_body_mc_force_en_sepcut_jit, many_body_mc_en_sepcut_jit

# -----------------------------------------------------------------------------
#                        two plus three plus many body kernels
# -----------------------------------------------------------------------------


def two_three_many_body_mc(env1, env2, d1, d2, cutoff_2b, cutoff_3b, cutoff_mb,
                           nspec, spec_mask,
                           nbond, bond_mask, ntriplet, triplet_mask,
                           ncut3b, cut3b_mask,
                           nmb, mb_mask,
                           sig2, ls2, sig3, ls3, sigm, lsm,
                           cutoff_func=cf.quadratic_cutoff):
    """2+3+manybody multi-element kernel between two force components.

    Args:
        env1 (AtomicEnvironment): First local environment.
        env2 (AtomicEnvironment): Second local environment.
        d1 (int): Force component of the first environment.
        d2 (int): Force component of the second environment.
        cutoff_2b (float, np.ndarray): cutoff(s) for two-body interaction
        cutoff_3b (float, np.ndarray): cutoff(s) for three-body interaction
        cutoff_mb (float, np.ndarray): cutoff(s) for coordination-based manybody interaction
        nspec (int): number of different species groups
        spec_mask (np.ndarray): 118-long integer array that determines specie group
        nbond (int): number of different hyperparameter sets to associate with two-body pairings
        bond_mask (np.ndarray): nspec^2 long integer array
        ntriplet (int): number of different hyperparameter sets to associate with 3-body pairings
        triplet_mask (np.ndarray): nspec^3 long integer array
        ncut3b (int): number of different 3-body cutoff sets to associate with 3-body pairings
        cut3b_mask (np.ndarray): nspec^2 long integer array
        nmb (int): number of different hyperparameter sets to associate with manybody pairings
        mb_mask (np.ndarray): nspec^2 long integer array
        sig2 (np.ndarray): signal variances associates with two-body term
        ls2 (np.ndarray): length scales associates with two-body term
        sig3 (np.ndarray): signal variances associates with three-body term
        ls3 (np.ndarray): length scales associates with three-body term
        sigm (np.ndarray): signal variances associates with manybody term
        lsm (np.ndarray): length scales associates with manybody term
        cutoff_func (Callable): Cutoff function of the kernel.

    Return:
        float: Value of the 2+3+many-body kernel.
    """

    two_term = two_body_mc_jit(env1.bond_array_2, env1.ctype, env1.etypes,
                               env2.bond_array_2, env2.ctype, env2.etypes,
                               d1, d2, sig2, ls2, cutoff_2b, cutoff_func,
                               nspec, spec_mask, bond_mask)

    if (ncut3b == 0):
        tbmcj = three_body_mc_jit
    else:
        tbmcj = three_body_mc_sepcut_jit

    three_term = \
<<<<<<< HEAD
        tbmcj(env1.bond_array_3, env1.ctype, env1.etypes,
              env2.bond_array_3, env2.ctype, env2.etypes,
              env1.cross_bond_inds, env2.cross_bond_inds,
              env1.cross_bond_dists, env2.cross_bond_dists,
              env1.triplet_counts, env2.triplet_counts,
              d1, d2, sig3, ls3, cutoff_3b, cutoff_func,
              nspec, spec_mask, triplet_mask, cut3b_mask)

    many_term = many_body_mc_sepcut_jit(env1.bond_array_mb, env2.bond_array_mb,
                                        env1.neigh_dists_mb, env2.neigh_dists_mb,
                                        env1.num_neighs_mb, env2.num_neighs_mb,
                                        env1.ctype, env2.ctype,
                                        env1.bond_array_mb_etypes, env2.bond_array_mb_etypes,
                                        env1.etype_mb, env2.etype_mb,
                                        env1.species, env2.species,
                                        d1, d2, sigm, lsm,
                                        cutoff_mb, cutoff_func,
                                        nspec, spec_mask, mb_mask)
=======
        three_body_mc_jit(env1.bond_array_3, env1.ctype, env1.etypes,
                          env2.bond_array_3, env2.ctype, env2.etypes,
                          env1.cross_bond_inds, env2.cross_bond_inds,
                          env1.cross_bond_dists, env2.cross_bond_dists,
                          env1.triplet_counts, env2.triplet_counts,
                          d1, d2, sig3, ls3, r_cut_3, cutoff_func,
                          nspec, spec_mask, triplet_mask)

    many_term = many_body_mc_jit(env1.q_array, env2.q_array, 
                            env1.q_neigh_array, env2.q_neigh_array, 
                            env1.q_neigh_grads, env2.q_neigh_grads,
                            env1.ctype, env2.ctype, 
                            env1.etypes_mb, env2.etypes_mb, 
                            env1.unique_species, env2.unique_species, 
                            d1, d2, sigm, lsm)
>>>>>>> d1cc7de2

    return two_term + three_term + many_term


def two_three_many_body_mc_grad(env1, env2, d1, d2, cutoff_2b, cutoff_3b, cutoff_mb,
                                nspec, spec_mask,
                                nbond, bond_mask, ntriplet, triplet_mask,
                                ncut3b, cut3b_mask,
                                nmb, mb_mask,
                                sig2, ls2, sig3, ls3, sigm, lsm,
                                cutoff_func=cf.quadratic_cutoff):
    """2+3+manybody multi-element kernel between two force components and its
    gradient with respect to the hyperparameters.

    Args:
        env1 (AtomicEnvironment): First local environment.
        env2 (AtomicEnvironment): Second local environment.
        d1 (int): Force component of the first environment.
        d2 (int): Force component of the second environment.
        cutoff_2b (float, np.ndarray): cutoff(s) for two-body interaction
        cutoff_3b (float, np.ndarray): cutoff(s) for three-body interaction
        cutoff_mb (float, np.ndarray): cutoff(s) for coordination-based manybody interaction
        nspec (int): number of different species groups
        spec_mask (np.ndarray): 118-long integer array that determines specie group
        nbond (int): number of different hyperparameter sets to associate with two-body pairings
        bond_mask (np.ndarray): nspec^2 long integer array
        ntriplet (int): number of different hyperparameter sets to associate with 3-body pairings
        triplet_mask (np.ndarray): nspec^3 long integer array
        ncut3b (int): number of different 3-body cutoff sets to associate with 3-body pairings
        cut3b_mask (np.ndarray): nspec^2 long integer array
        nmb (int): number of different hyperparameter sets to associate with manybody pairings
        mb_mask (np.ndarray): nspec^2 long integer array
        sig2 (np.ndarray): signal variances associates with two-body term
        ls2 (np.ndarray): length scales associates with two-body term
        sig3 (np.ndarray): signal variances associates with three-body term
        ls3 (np.ndarray): length scales associates with three-body term
        sigm (np.ndarray): signal variances associates with manybody term
        lsm (np.ndarray): length scales associates with manybody term
        cutoff_func (Callable): Cutoff function of the kernel.

    Return:
        (float, np.ndarray):
            Value of the 2+3+manybody kernel and its gradient
            with respect to the hyperparameters.
    """

    kern2, grad2 = \
        two_body_mc_grad_jit(env1.bond_array_2, env1.ctype, env1.etypes,
                             env2.bond_array_2, env2.ctype, env2.etypes,
                             d1, d2, sig2, ls2, cutoff_2b, cutoff_func,
                             nspec, spec_mask,
                             nbond, bond_mask)

    if (ncut3b == 0):
        tbmcj = three_body_mc_grad_jit
    else:
        tbmcj = three_body_mc_grad_sepcut_jit

<<<<<<< HEAD
    kern3, grad3 = \
        tbmcj(env1.bond_array_3, env1.ctype, env1.etypes,
              env2.bond_array_3, env2.ctype, env2.etypes,
              env1.cross_bond_inds, env2.cross_bond_inds,
              env1.cross_bond_dists, env2.cross_bond_dists,
              env1.triplet_counts, env2.triplet_counts,
              d1, d2, sig3, ls3, cutoff_3b,
              cutoff_func,
              nspec, spec_mask,
              ntriplet, triplet_mask, cut3b_mask)

    mbmcj = many_body_mc_grad_sepcut_jit
    kern_many, gradm = mbmcj(env1.bond_array_mb, env2.bond_array_mb,
                             env1.neigh_dists_mb, env2.neigh_dists_mb,
                             env1.num_neighs_mb, env2.num_neighs_mb, env1.ctype,
                             env2.ctype, env1.bond_array_mb_etypes, env2.bond_array_mb_etypes,
                             env1.etype_mb, env2.etype_mb,
                             env1.species, env2.species, d1, d2, sigm,
                             lsm, cutoff_mb, cutoff_func,
                             nspec, spec_mask, nmb, mb_mask)
=======
    kern_many, gradm = many_body_mc_grad_jit(env1.q_array, env2.q_array, 
                                 env1.q_neigh_array, env2.q_neigh_array, 
                                 env1.q_neigh_grads, env2.q_neigh_grads,
                                 env1.ctype, env2.ctype, 
                                 env1.etypes_mb, env2.etypes_mb,
                                 env1.unique_species, env2.unique_species, 
                                 d1, d2, sigm, lsm)
>>>>>>> d1cc7de2

    return kern2 + kern3 + kern_many, np.hstack([grad2, grad3, gradm])


def two_three_many_mc_force_en(env1, env2, d1, cutoff_2b, cutoff_3b, cutoff_mb,
                               nspec, spec_mask,
                               nbond, bond_mask, ntriplet, triplet_mask,
                               ncut3b, cut3b_mask,
                               nmb, mb_mask,
                               sig2, ls2, sig3, ls3, sigm, lsm,
                               cutoff_func=cf.quadratic_cutoff):
    """2+3+manybody multi-element kernel between a force component and a local
    energy.

    Args:
        env1 (AtomicEnvironment): First local environment.
        env2 (AtomicEnvironment): Second local environment.
        d1 (int): Force component of the first environment.
        d2 (int): Force component of the second environment.
        cutoff_2b (float, np.ndarray): cutoff(s) for two-body interaction
        cutoff_3b (float, np.ndarray): cutoff(s) for three-body interaction
        cutoff_mb (float, np.ndarray): cutoff(s) for coordination-based manybody interaction
        nspec (int): number of different species groups
        spec_mask (np.ndarray): 118-long integer array that determines specie group
        nbond (int): number of different hyperparameter sets to associate with two-body pairings
        bond_mask (np.ndarray): nspec^2 long integer array
        ntriplet (int): number of different hyperparameter sets to associate with 3-body pairings
        triplet_mask (np.ndarray): nspec^3 long integer array
        ncut3b (int): number of different 3-body cutoff sets to associate with 3-body pairings
        cut3b_mask (np.ndarray): nspec^2 long integer array
        nmb (int): number of different hyperparameter sets to associate with manybody pairings
        mb_mask (np.ndarray): nspec^2 long integer array
        sig2 (np.ndarray): signal variances associates with two-body term
        ls2 (np.ndarray): length scales associates with two-body term
        sig3 (np.ndarray): signal variances associates with three-body term
        ls3 (np.ndarray): length scales associates with three-body term
        sigm (np.ndarray): signal variances associates with manybody term
        lsm (np.ndarray): length scales associates with manybody term
        cutoff_func (Callable): Cutoff function of the kernel.

    Return:
        float: Value of the 2+3+many-body force/energy kernel.
    """

    two_term = \
        two_body_mc_force_en_jit(env1.bond_array_2, env1.ctype, env1.etypes,
                                 env2.bond_array_2, env2.ctype, env2.etypes,
                                 d1, sig2, ls2, cutoff_2b, cutoff_func,
                                 nspec, spec_mask,
                                 bond_mask) / 2

    if (ncut3b == 0):
        tbmcj = three_body_mc_force_en_jit
    else:
        tbmcj = three_body_mc_force_en_sepcut_jit

    three_term = \
<<<<<<< HEAD
        tbmcj(env1.bond_array_3, env1.ctype, env1.etypes,
              env2.bond_array_3, env2.ctype, env2.etypes,
              env1.cross_bond_inds, env2.cross_bond_inds,
              env1.cross_bond_dists,
              env2.cross_bond_dists,
              env1.triplet_counts, env2.triplet_counts,
              d1, sig3, ls3, cutoff_3b, cutoff_func,
              nspec, spec_mask, triplet_mask,
              cut3b_mask) / 3

    mbmcj = many_body_mc_force_en_sepcut_jit
    many_term = mbmcj(env1.bond_array_mb, env2.bond_array_mb,
                      env1.neigh_dists_mb, env1.num_neighs_mb,
                      env1.ctype, env2.ctype,
                      env1.bond_array_mb_etypes,
                      env2.bond_array_mb_etypes,
                      env1.etype_mb,
                      env1.species, env2.species, d1, sigm, lsm, cutoff_mb,
                      cutoff_func,
                      nspec, spec_mask, mb_mask)
=======
        three_body_mc_force_en_jit(env1.bond_array_3, env1.ctype, env1.etypes,
                                   env2.bond_array_3, env2.ctype, env2.etypes,
                                   env1.cross_bond_inds, env2.cross_bond_inds,
                                   env1.cross_bond_dists,
                                   env2.cross_bond_dists,
                                   env1.triplet_counts, env2.triplet_counts,
                                   d1, sig3, ls3, r_cut_3, cutoff_func,
                                   nspec,
                                   spec_mask,
                                   triplet_mask) / 3

    many_term = many_body_mc_force_en_jit(env1.q_array, env2.q_array, 
                              env1.q_neigh_array, env1.q_neigh_grads,
                              env1.ctype, env2.ctype, env1.etypes_mb,  
                              env1.unique_species, env2.unique_species, 
                              d1, sigm, lsm)
>>>>>>> d1cc7de2

    return two_term + three_term + many_term


def two_three_many_mc_en(env1, env2, cutoff_2b, cutoff_3b, cutoff_mb,
                         nspec, spec_mask,
                         nbond, bond_mask, ntriplet, triplet_mask,
                         ncut3b, cut3b_mask,
                         nmb, mb_mask,
                         sig2, ls2, sig3, ls3, sigm, lsm,
                         cutoff_func=cf.quadratic_cutoff):
    """2+3+many-body multi-element kernel between two local energies.

    Args:
        env1 (AtomicEnvironment): First local environment.
        env2 (AtomicEnvironment): Second local environment.
        d1 (int): Force component of the first environment.
        d2 (int): Force component of the second environment.
        cutoff_2b (float, np.ndarray): cutoff(s) for two-body interaction
        cutoff_3b (float, np.ndarray): cutoff(s) for three-body interaction
        cutoff_mb (float, np.ndarray): cutoff(s) for coordination-based manybody interaction
        nspec (int): number of different species groups
        spec_mask (np.ndarray): 118-long integer array that determines specie group
        nbond (int): number of different hyperparameter sets to associate with two-body pairings
        bond_mask (np.ndarray): nspec^2 long integer array
        ntriplet (int): number of different hyperparameter sets to associate with 3-body pairings
        triplet_mask (np.ndarray): nspec^3 long integer array
        ncut3b (int): number of different 3-body cutoff sets to associate with 3-body pairings
        cut3b_mask (np.ndarray): nspec^2 long integer array
        nmb (int): number of different hyperparameter sets to associate with manybody pairings
        mb_mask (np.ndarray): nspec^2 long integer array
        sig2 (np.ndarray): signal variances associates with two-body term
        ls2 (np.ndarray): length scales associates with two-body term
        sig3 (np.ndarray): signal variances associates with three-body term
        ls3 (np.ndarray): length scales associates with three-body term
        sigm (np.ndarray): signal variances associates with manybody term
        lsm (np.ndarray): length scales associates with manybody term
        cutoff_func (Callable): Cutoff function of the kernel.

    Return:
        float: Value of the 2+3+many-body energy/energy kernel.
    """

    two_term = two_body_mc_en_jit(env1.bond_array_2, env1.ctype, env1.etypes,
                                  env2.bond_array_2, env2.ctype, env2.etypes,
                                  sig2, ls2, cutoff_2b, cutoff_func,
                                  nspec,
                                  spec_mask,
                                  bond_mask)/4

<<<<<<< HEAD
    if (ncut3b == 0):
        tbmcj = three_body_mc_en_jit
    else:
        tbmcj = three_body_mc_en_sepcut_jit

    three_term = \
        tbmcj(env1.bond_array_3, env1.ctype, env1.etypes,
              env2.bond_array_3, env2.ctype, env2.etypes,
              env1.cross_bond_inds, env2.cross_bond_inds,
              env1.cross_bond_dists, env2.cross_bond_dists,
              env1.triplet_counts, env2.triplet_counts,
              sig3, ls3, cutoff_3b, cutoff_func,
              nspec, spec_mask,
              triplet_mask, cut3b_mask)/9.

    mbmcj = many_body_mc_en_sepcut_jit
    many_term = mbmcj(env1.bond_array_mb, env2.bond_array_mb, env1.ctype,
                      env2.ctype, env1.bond_array_mb_etypes,
                      env2.bond_array_mb_etypes, env1.species,
                      env2.species,
                      sigm, lsm, cutoff_mb, cutoff_func,
                      nspec, spec_mask, mb_mask)
=======
    many_term = many_body_mc_en_jit(env1.q_array, env2.q_array, 
                                    env1.ctype, env2.ctype, 
                                    env1.unique_species, env2.unique_species,
                                    sigm, lsm)
>>>>>>> d1cc7de2

    return two_term + three_term + many_term


# -----------------------------------------------------------------------------
#                        two plus three body kernels
# -----------------------------------------------------------------------------


def two_plus_three_body_mc(env1, env2, d1, d2, cutoff_2b, cutoff_3b,
                           nspec, spec_mask,
                           nbond, bond_mask, ntriplet, triplet_mask,
                           ncut3b, cut3b_mask,
                           sig2, ls2, sig3, ls3,
                           cutoff_func=cf.quadratic_cutoff):
    """2+3-body multi-element kernel between two force components.

    Args:
        env1 (AtomicEnvironment): First local environment.
        env2 (AtomicEnvironment): Second local environment.
        d1 (int): Force component of the first environment.
        d2 (int): Force component of the second environment.
        cutoff_2b (float, np.ndarray): cutoff(s) for two-body interaction
        cutoff_3b (float, np.ndarray): cutoff(s) for three-body interaction
        cutoff_mb (float, np.ndarray): cutoff(s) for coordination-based manybody interaction
        nspec (int): number of different species groups
        spec_mask (np.ndarray): 118-long integer array that determines specie group
        nbond (int): number of different hyperparameter sets to associate with two-body pairings
        bond_mask (np.ndarray): nspec^2 long integer array
        ntriplet (int): number of different hyperparameter sets to associate with 3-body pairings
        triplet_mask (np.ndarray): nspec^3 long integer array
        ncut3b (int): number of different 3-body cutoff sets to associate with 3-body pairings
        cut3b_mask (np.ndarray): nspec^2 long integer array
        sig2 (np.ndarray): signal variances associates with two-body term
        ls2 (np.ndarray): length scales associates with two-body term
        sig3 (np.ndarray): signal variances associates with three-body term
        ls3 (np.ndarray): length scales associates with three-body term
        cutoff_func (Callable): Cutoff function of the kernel.

    Return:
        float: Value of the 2+3-body force/force kernel.
    """

    two_term = two_body_mc_jit(env1.bond_array_2, env1.ctype, env1.etypes,
                               env2.bond_array_2, env2.ctype, env2.etypes,
                               d1, d2, sig2, ls2, cutoff_2b, cutoff_func,
                               nspec, spec_mask, bond_mask)

    if (ncut3b <= 1):
        tbmcj = three_body_mc_jit
    else:
        tbmcj = three_body_mc_sepcut_jit

    three_term = \
        tbmcj(env1.bond_array_3, env1.ctype, env1.etypes,
              env2.bond_array_3, env2.ctype, env2.etypes,
              env1.cross_bond_inds, env2.cross_bond_inds,
              env1.cross_bond_dists, env2.cross_bond_dists,
              env1.triplet_counts, env2.triplet_counts,
              d1, d2, sig3, ls3, cutoff_3b, cutoff_func,
              nspec, spec_mask, triplet_mask, cut3b_mask)

    return two_term + three_term


def two_plus_three_body_mc_grad(env1, env2, d1, d2, cutoff_2b, cutoff_3b,
                                nspec, spec_mask,
                                nbond, bond_mask, ntriplet, triplet_mask,
                                ncut3b, cut3b_mask,
                                sig2, ls2, sig3, ls3,
                                cutoff_func=cf.quadratic_cutoff):
    """2+3-body multi-element kernel between two force components and its
    gradient with respect to the hyperparameters.

    Args:
        env1 (AtomicEnvironment): First local environment.
        env2 (AtomicEnvironment): Second local environment.
        d1 (int): Force component of the first environment.
        d2 (int): Force component of the second environment.
        cutoff_2b (float, np.ndarray): cutoff(s) for two-body interaction
        cutoff_3b (float, np.ndarray): cutoff(s) for three-body interaction
        nspec (int): number of different species groups
        spec_mask (np.ndarray): 118-long integer array that determines specie group
        nbond (int): number of different hyperparameter sets to associate with two-body pairings
        bond_mask (np.ndarray): nspec^2 long integer array
        ntriplet (int): number of different hyperparameter sets to associate with 3-body pairings
        triplet_mask (np.ndarray): nspec^3 long integer array
        ncut3b (int): number of different 3-body cutoff sets to associate with 3-body pairings
        cut3b_mask (np.ndarray): nspec^2 long integer array
        sig2 (np.ndarray): signal variances associates with two-body term
        ls2 (np.ndarray): length scales associates with two-body term
        sig3 (np.ndarray): signal variances associates with three-body term
        ls3 (np.ndarray): length scales associates with three-body term
        cutoff_func (Callable): Cutoff function of the kernel.

    Return:
        (float, np.ndarray):
            Value of the 2+3-body kernel and its gradient
            with respect to the hyperparameters.
    """

    kern2, grad2 = \
        two_body_mc_grad_jit(env1.bond_array_2, env1.ctype, env1.etypes,
                             env2.bond_array_2, env2.ctype, env2.etypes,
                             d1, d2, sig2, ls2, cutoff_2b, cutoff_func,
                             nspec, spec_mask,
                             nbond, bond_mask)

    if (ncut3b == 0):
        tbmcj = three_body_mc_grad_jit
    else:
        tbmcj = three_body_mc_grad_sepcut_jit

    kern3, grad3 = \
        tbmcj(env1.bond_array_3, env1.ctype, env1.etypes,
              env2.bond_array_3, env2.ctype, env2.etypes,
              env1.cross_bond_inds, env2.cross_bond_inds,
              env1.cross_bond_dists, env2.cross_bond_dists,
              env1.triplet_counts, env2.triplet_counts,
              d1, d2, sig3, ls3, cutoff_3b,
              cutoff_func,
              nspec, spec_mask,
              ntriplet, triplet_mask, cut3b_mask)

    g = np.hstack([grad2, grad3])

    return kern2 + kern3, g


def two_plus_three_mc_force_en(env1, env2, d1, cutoff_2b, cutoff_3b,
                               nspec, spec_mask,
                               nbond, bond_mask, ntriplet, triplet_mask,
                               ncut3b, cut3b_mask,
                               sig2, ls2, sig3, ls3,
                               cutoff_func=cf.quadratic_cutoff):
    """2+3-body multi-element kernel between force and local energy

    Args:
        env1 (AtomicEnvironment): First local environment.
        env2 (AtomicEnvironment): Second local environment.
        d1 (int): Force component of the first environment.
        d2 (int): Force component of the second environment.
        cutoff_2b (float, np.ndarray): cutoff(s) for two-body interaction
        cutoff_3b (float, np.ndarray): cutoff(s) for three-body interaction
        cutoff_mb (float, np.ndarray): cutoff(s) for coordination-based manybody interaction
        nspec (int): number of different species groups
        spec_mask (np.ndarray): 118-long integer array that determines specie group
        nbond (int): number of different hyperparameter sets to associate with two-body pairings
        bond_mask (np.ndarray): nspec^2 long integer array
        ntriplet (int): number of different hyperparameter sets to associate with 3-body pairings
        triplet_mask (np.ndarray): nspec^3 long integer array
        ncut3b (int): number of different 3-body cutoff sets to associate with 3-body pairings
        cut3b_mask (np.ndarray): nspec^2 long integer array
        sig2 (np.ndarray): signal variances associates with two-body term
        ls2 (np.ndarray): length scales associates with two-body term
        sig3 (np.ndarray): signal variances associates with three-body term
        ls3 (np.ndarray): length scales associates with three-body term
        cutoff_func (Callable): Cutoff function of the kernel.

    Return:
        float: Value of the 2+3-body force/energy kernel.
    """

    two_term = \
        two_body_mc_force_en_jit(env1.bond_array_2, env1.ctype, env1.etypes,
                                 env2.bond_array_2, env2.ctype, env2.etypes,
                                 d1, sig2, ls2, cutoff_2b, cutoff_func,
                                 nspec, spec_mask,
                                 bond_mask) / 2

    if (ncut3b == 0):
        tbmcj = three_body_mc_force_en_jit
    else:
        tbmcj = three_body_mc_force_en_sepcut_jit

    three_term = \
        tbmcj(env1.bond_array_3, env1.ctype, env1.etypes,
              env2.bond_array_3, env2.ctype, env2.etypes,
              env1.cross_bond_inds, env2.cross_bond_inds,
              env1.cross_bond_dists,
              env2.cross_bond_dists,
              env1.triplet_counts, env2.triplet_counts,
              d1, sig3, ls3, cutoff_3b, cutoff_func,
              nspec, spec_mask,
              triplet_mask, cut3b_mask) / 3

    return two_term + three_term


def two_plus_three_mc_en(env1, env2, cutoff_2b, cutoff_3b,
                         nspec, spec_mask,
                         nbond, bond_mask, ntriplet, triplet_mask,
                         ncut3b, cut3b_mask,
                         sig2, ls2, sig3, ls3,
                         cutoff_func=cf.quadratic_cutoff):
    """2+3-body multi-element kernel between two local energies

    Args:
        env1 (AtomicEnvironment): First local environment.
        env2 (AtomicEnvironment): Second local environment.
        d1 (int): Force component of the first environment.
        d2 (int): Force component of the second environment.
        cutoff_2b (float, np.ndarray): cutoff(s) for two-body interaction
        cutoff_3b (float, np.ndarray): cutoff(s) for three-body interaction
        cutoff_mb (float, np.ndarray): cutoff(s) for coordination-based manybody interaction
        nspec (int): number of different species groups
        spec_mask (np.ndarray): 118-long integer array that determines specie group
        nbond (int): number of different hyperparameter sets to associate with two-body pairings
        bond_mask (np.ndarray): nspec^2 long integer array
        ntriplet (int): number of different hyperparameter sets to associate with 3-body pairings
        triplet_mask (np.ndarray): nspec^3 long integer array
        ncut3b (int): number of different 3-body cutoff sets to associate with 3-body pairings
        cut3b_mask (np.ndarray): nspec^2 long integer array
        sig2 (np.ndarray): signal variances associates with two-body term
        ls2 (np.ndarray): length scales associates with two-body term
        sig3 (np.ndarray): signal variances associates with three-body term
        ls3 (np.ndarray): length scales associates with three-body term
        cutoff_func (Callable): Cutoff function of the kernel.

    Return:
        float: Value of the 2+3-body energy/energy kernel.
    """

    two_term = two_body_mc_en_jit(env1.bond_array_2, env1.ctype, env1.etypes,
                                  env2.bond_array_2, env2.ctype, env2.etypes,
                                  sig2, ls2, cutoff_2b, cutoff_func,
                                  nspec,
                                  spec_mask,
                                  bond_mask) / 4

    if (ncut3b == 0):
        tbmcj = three_body_mc_en_jit
    else:
        tbmcj = three_body_mc_en_sepcut_jit

    three_term = \
        tbmcj(env1.bond_array_3, env1.ctype, env1.etypes,
              env2.bond_array_3, env2.ctype, env2.etypes,
              env1.cross_bond_inds, env2.cross_bond_inds,
              env1.cross_bond_dists, env2.cross_bond_dists,
              env1.triplet_counts, env2.triplet_counts,
              sig3, ls3, cutoff_3b, cutoff_func,
              nspec, spec_mask,
              triplet_mask, cut3b_mask)/9

    return two_term + three_term


# -----------------------------------------------------------------------------
#                      three body multicomponent kernel
# -----------------------------------------------------------------------------


def three_body_mc(env1, env2, d1, d2, cutoff_2b, cutoff_3b,
                  nspec, spec_mask,
                  nbond, bond_mask, ntriplet, triplet_mask,
                  ncut3b, cut3b_mask,
                  sig2, ls2, sig3, ls3,
                  cutoff_func=cf.quadratic_cutoff):
    """3-body multi-element kernel between two force components.

    Args:
        env1 (AtomicEnvironment): First local environment.
        env2 (AtomicEnvironment): Second local environment.
        d1 (int): Force component of the first environment.
        d2 (int): Force component of the second environment.
        cutoff_2b: dummy
        cutoff_3b (float, np.ndarray): cutoff(s) for three-body interaction
        nspec (int): number of different species groups
        spec_mask (np.ndarray): 118-long integer array that determines specie group
        nbond: dummy
        bond_mask: dummy
        ntriplet (int): number of different hyperparameter sets to associate with 3-body pairings
        triplet_mask (np.ndarray): nspec^3 long integer array
        ncut3b (int): number of different 3-body cutoff sets to associate with 3-body pairings
        cut3b_mask (np.ndarray): nspec^2 long integer array
        sig2: dummy
        ls2: dummy
        sig3 (np.ndarray): signal variances associates with three-body term
        ls3 (np.ndarray): length scales associates with three-body term
        cutoff_func (Callable): Cutoff function of the kernel.

    Return:
        float: Value of the 2+3-body force/force kernel.
    """

    if (ncut3b == 0):
        tbmcj = three_body_mc_jit
    else:
        tbmcj = three_body_mc_sepcut_jit

    return tbmcj(env1.bond_array_3, env1.ctype, env1.etypes,
                 env2.bond_array_3, env2.ctype, env2.etypes,
                 env1.cross_bond_inds, env2.cross_bond_inds,
                 env1.cross_bond_dists, env2.cross_bond_dists,
                 env1.triplet_counts, env2.triplet_counts,
                 d1, d2, sig3, ls3, cutoff_3b, cutoff_func,
                 nspec, spec_mask,
                 triplet_mask, cut3b_mask)


def three_body_mc_grad(env1, env2, d1, d2, cutoff_2b, cutoff_3b,
                       nspec, spec_mask,
                       nbond, bond_mask, ntriplet, triplet_mask,
                       ncut3b, cut3b_mask,
                       sig2, ls2, sig3, ls3,
                       cutoff_func=cf.quadratic_cutoff):
    """3-body multi-element kernel between two force components and its
    gradient with respect to the hyperparameters.

    Args:
        env1 (AtomicEnvironment): First local environment.
        env2 (AtomicEnvironment): Second local environment.
        d1 (int): Force component of the first environment.
        d2 (int): Force component of the second environment.
        cutoff_2b: dummy
        cutoff_3b (float, np.ndarray): cutoff(s) for three-body interaction
        nspec (int): number of different species groups
        spec_mask (np.ndarray): 118-long integer array that determines specie group
        nbond: dummy
        bond_mask: dummy
        ntriplet (int): number of different hyperparameter sets to associate with 3-body pairings
        triplet_mask (np.ndarray): nspec^3 long integer array
        ncut3b (int): number of different 3-body cutoff sets to associate with 3-body pairings
        cut3b_mask (np.ndarray): nspec^2 long integer array
        sig2: dummy
        ls2: dummy
        sig3 (np.ndarray): signal variances associates with three-body term
        ls3 (np.ndarray): length scales associates with three-body term
        cutoff_func (Callable): Cutoff function of the kernel.

    Return:
        (float, np.ndarray):
            Value of the 2+3+manybody kernel and its gradient
            with respect to the hyperparameters.
    """

    if (ncut3b == 0):
        tbmcj = three_body_mc_grad_jit
    else:
        tbmcj = three_body_mc_grad_sepcut_jit

    return tbmcj(
        env1.bond_array_3, env1.ctype, env1.etypes,
        env2.bond_array_3, env2.ctype, env2.etypes,
        env1.cross_bond_inds, env2.cross_bond_inds,
        env1.cross_bond_dists, env2.cross_bond_dists,
        env1.triplet_counts, env2.triplet_counts,
        d1, d2, sig3, ls3, cutoff_3b, cutoff_func,
        nspec, spec_mask, ntriplet, triplet_mask, cut3b_mask)


def three_body_mc_force_en(
        env1, env2, d1, cutoff_2b, cutoff_3b, nspec, spec_mask,
        nbond, bond_mask, ntriplet, triplet_mask,
        ncut3b, cut3b_mask,
        sig2, ls2, sig3, ls3,
        cutoff_func=cf.quadratic_cutoff):
    """3-body multi-element kernel between a force component and local energies

    Args:
        env1 (AtomicEnvironment): First local environment.
        env2 (AtomicEnvironment): Second local environment.
        d1 (int): Force component of the first environment.
        d2 (int): Force component of the second environment.
        cutoff_2b: dummy
        cutoff_3b (float, np.ndarray): cutoff(s) for three-body interaction
        nspec (int): number of different species groups
        spec_mask (np.ndarray): 118-long integer array that determines specie group
        nbond: dummy
        bond_mask: dummy
        ntriplet (int): number of different hyperparameter sets to associate with 3-body pairings
        triplet_mask (np.ndarray): nspec^3 long integer array
        ncut3b (int): number of different 3-body cutoff sets to associate with 3-body pairings
        cut3b_mask (np.ndarray): nspec^2 long integer array
        sig2: dummy
        ls2: dummy
        sig3 (np.ndarray): signal variances associates with three-body term
        ls3 (np.ndarray): length scales associates with three-body term
        cutoff_func (Callable): Cutoff function of the kernel.

    Return:
        float: Value of the 2+3-body force/energy kernel.
    """

    if (ncut3b == 0):
        tbmcj = three_body_mc_force_en_jit
    else:
        tbmcj = three_body_mc_force_en_sepcut_jit

    return tbmcj(env1.bond_array_3, env1.ctype,
                 env1.etypes,
                 env2.bond_array_3, env2.ctype,
                 env2.etypes,
                 env1.cross_bond_inds,
                 env2.cross_bond_inds,
                 env1.cross_bond_dists,
                 env2.cross_bond_dists,
                 env1.triplet_counts,
                 env2.triplet_counts,
                 d1, sig3, ls3, cutoff_3b,
                 cutoff_func,
                 nspec,
                 spec_mask,
                 triplet_mask, cut3b_mask) / 3


def three_body_mc_en(env1, env2, cutoff_2b, cutoff_3b, nspec, spec_mask,
                     nbond, bond_mask, ntriplet, triplet_mask,
                     ncut3b, cut3b_mask, sig2, ls2, sig3, ls3,
                     cutoff_func=cf.quadratic_cutoff):
    """3-body multi-element kernel between two local energies

    Args:
        env1 (AtomicEnvironment): First local environment.
        env2 (AtomicEnvironment): Second local environment.
        d1 (int): Force component of the first environment.
        d2 (int): Force component of the second environment.
        cutoff_2b: dummy
        cutoff_3b (float, np.ndarray): cutoff(s) for three-body interaction
        nspec (int): number of different species groups
        spec_mask (np.ndarray): 118-long integer array that determines specie group
        nbond: dummy
        bond_mask: dummy
        ntriplet (int): number of different hyperparameter sets to associate with 3-body pairings
        triplet_mask (np.ndarray): nspec^3 long integer array
        ncut3b (int): number of different 3-body cutoff sets to associate with 3-body pairings
        cut3b_mask (np.ndarray): nspec^2 long integer array
        sig2: dummy
        ls2: dummy
        sig3 (np.ndarray): signal variances associates with three-body term
        ls3 (np.ndarray): length scales associates with three-body term
        cutoff_func (Callable): Cutoff function of the kernel.

    Return:
        float: Value of the 2+3-body energy/energy kernel.
    """

    if (ncut3b == 0):
        tbmcj = three_body_mc_en_jit
    else:
        tbmcj = three_body_mc_en_sepcut_jit

    return tbmcj(env1.bond_array_3, env1.ctype, env1.etypes,
                 env2.bond_array_3, env2.ctype, env2.etypes,
                 env1.cross_bond_inds, env2.cross_bond_inds,
                 env1.cross_bond_dists, env2.cross_bond_dists,
                 env1.triplet_counts, env2.triplet_counts,
                 sig3, ls3, cutoff_3b, cutoff_func,
                 nspec, spec_mask,
                 triplet_mask, cut3b_mask)/9


# -----------------------------------------------------------------------------
#                       two body multicomponent kernel
# -----------------------------------------------------------------------------


def two_body_mc(
        env1, env2, d1, d2, cutoff_2b, cutoff_3b, nspec, spec_mask,
        nbond, bond_mask, ntriplet, triplet_mask, ncut3b, cut3b_mask,
        sig2, ls2, sig3, ls3,
        cutoff_func=cf.quadratic_cutoff):
    """2-body multi-element kernel between two force components.

    Args:
        env1 (AtomicEnvironment): First local environment.
        env2 (AtomicEnvironment): Second local environment.
        d1 (int): Force component of the first environment.
        d2 (int): Force component of the second environment.
        cutoff_2b (float, np.ndarray): cutoff(s) for two-body interaction
        cutoff_3b: dummy
        nspec (int): number of different species groups
        spec_mask (np.ndarray): 118-long integer array that determines specie group
        nbond (int): number of different hyperparameter sets to associate with two-body pairings
        bond_mask (np.ndarray): nspec^2 long integer array
        ntriplet: dummy
        triplet_mask: dummy
        ncut3b: dummy
        cut3b_mask: dummy
        sig2: dummy
        ls2: dummy
        sig3: dummy
        ls3: dummy
        cutoff_func (Callable): Cutoff function of the kernel.

    Return:
        float: Value of the 2-body force/force kernel.
    """

    return two_body_mc_jit(env1.bond_array_2, env1.ctype, env1.etypes,
                           env2.bond_array_2, env2.ctype, env2.etypes,
                           d1, d2, sig2, ls2, cutoff_2b, cutoff_func,
                           nspec, spec_mask, bond_mask)


def two_body_mc_grad(
        env1, env2, d1, d2, cutoff_2b, cutoff_3b, nspec, spec_mask,
        nbond, bond_mask, ntriplet, triplet_mask,
        ncut3b, cut3b_mask, sig2, ls2, sig3, ls3,
        cutoff_func=cf.quadratic_cutoff):
    """2-body multi-element kernel between two force components and its
    gradient with respect to the hyperparameters.

    Args:
        env1 (AtomicEnvironment): First local environment.
        env2 (AtomicEnvironment): Second local environment.
        d1 (int): Force component of the first environment.
        d2 (int): Force component of the second environment.
        cutoff_2b (float, np.ndarray): cutoff(s) for two-body interaction
        cutoff_3b: dummy
        nspec (int): number of different species groups
        spec_mask (np.ndarray): 118-long integer array that determines specie group
        nbond (int): number of different hyperparameter sets to associate with two-body pairings
        bond_mask (np.ndarray): nspec^2 long integer array
        ntriplet: dummy
        triplet_mask: dummy
        ncut3b: dummy
        cut3b_mask: dummy
        sig2 (np.ndarray): signal variances associates with two-body term
        ls2 (np.ndarray): length scales associates with two-body term
        sig3: dummy
        ls3: dummy
        cutoff_func (Callable): Cutoff function of the kernel.

    Return:
        (float, np.ndarray):
            Value of the 2-body kernel and its gradient
            with respect to the hyperparameters.
    """

    return two_body_mc_grad_jit(
        env1.bond_array_2, env1.ctype, env1.etypes,
        env2.bond_array_2, env2.ctype, env2.etypes,
        d1, d2, sig2, ls2, cutoff_2b, cutoff_func,
        nspec, spec_mask, nbond, bond_mask)


def two_body_mc_force_en(env1, env2, d1, cutoff_2b, cutoff_3b,
                         nspec, spec_mask, nbond, bond_mask, ntriplet, triplet_mask,
                         ncut3b, cut3b_mask,
                         sig2, ls2, sig3, ls3, cutoff_func=cf.quadratic_cutoff):
    """2-body multi-element kernel between a force components and local energy

    Args:
        env1 (AtomicEnvironment): First local environment.
        env2 (AtomicEnvironment): Second local environment.
        d1 (int): Force component of the first environment.
        d2 (int): Force component of the second environment.
        cutoff_2b (float, np.ndarray): cutoff(s) for two-body interaction
        cutoff_3b: dummy
        nspec (int): number of different species groups
        spec_mask (np.ndarray): 118-long integer array that determines specie group
        nbond (int): number of different hyperparameter sets to associate with two-body pairings
        bond_mask (np.ndarray): nspec^2 long integer array
        ntriplet: dummy
        triplet_mask: dummy
        ncut3b: dummy
        cut3b_mask: dummy
        sig2: dummy
        ls2: dummy
        sig3: dummy
        ls3: dummy
        cutoff_func (Callable): Cutoff function of the kernel.

    Return:
        float: Value of the 2-body force/energy kernel.
    """

    return two_body_mc_force_en_jit(
        env1.bond_array_2, env1.ctype, env1.etypes,
        env2.bond_array_2, env2.ctype, env2.etypes,
        d1, sig2, ls2, cutoff_2b, cutoff_func,
        nspec, spec_mask, bond_mask) / 2


def two_body_mc_en(env1, env2, cutoff_2b, cutoff_3b, nspec, spec_mask,
                   nbond, bond_mask, ntriplet, triplet_mask,
                   ncut3b, cut3b_mask, sig2, ls2, sig3, ls3,
                   cutoff_func=cf.quadratic_cutoff):
    """2-body multi-element kernel between two local energies

    Args:
        env1 (AtomicEnvironment): First local environment.
        env2 (AtomicEnvironment): Second local environment.
        d1 (int): Force component of the first environment.
        d2 (int): Force component of the second environment.
        cutoff_2b (float, np.ndarray): cutoff(s) for two-body interaction
        cutoff_3b: dummy
        nspec (int): number of different species groups
        spec_mask (np.ndarray): 118-long integer array that determines specie group
        nbond (int): number of different hyperparameter sets to associate with two-body pairings
        bond_mask (np.ndarray): nspec^2 long integer array
        ntriplet: dummy
        triplet_mask: dummy
        ncut3b: dummy
        cut3b_mask: dummy
        sig2: dummy
        ls2: dummy
        sig3: dummy
        ls3: dummy
        cutoff_func (Callable): Cutoff function of the kernel.

    Return:
        float: Value of the 2-body energy/energy kernel.
    """

    return two_body_mc_en_jit(env1.bond_array_2, env1.ctype, env1.etypes,
                              env2.bond_array_2, env2.ctype, env2.etypes,
                              sig2, ls2, cutoff_2b, cutoff_func,
                              nspec, spec_mask, bond_mask)/4


# -----------------------------------------------------------------------------
#                 three body multicomponent kernel (numba)
# -----------------------------------------------------------------------------

@njit
def three_body_mc_jit(bond_array_1, c1, etypes1,
                      bond_array_2, c2, etypes2,
                      cross_bond_inds_1, cross_bond_inds_2,
                      cross_bond_dists_1, cross_bond_dists_2,
                      triplets_1, triplets_2,
                      d1, d2, sig, ls, r_cut, cutoff_func,
                      nspec, spec_mask, triplet_mask, cut3b_mask):
    kern = 0

    # pre-compute constants that appear in the inner loop
    sig2 = sig * sig
    ls1 = 1 / (2 * ls * ls)
    ls2 = 1 / (ls * ls)
    ls3 = ls2 * ls2

    bc1 = spec_mask[c1]
    bc1n = bc1 * nspec * nspec

    for m in range(bond_array_1.shape[0]):
        ri1 = bond_array_1[m, 0]
        ci1 = bond_array_1[m, d1]
        ei1 = etypes1[m]

        bei1 = spec_mask[ei1]
        bei1n = nspec * bei1

        fi1, fdi1 = cutoff_func(r_cut, ri1, ci1)

        for n in range(triplets_1[m]):
            ind1 = cross_bond_inds_1[m, m + n + 1]
            ei2 = etypes1[ind1]

            tr_spec = [c1, ei1, ei2]
            c2_ind = tr_spec
            if c2 in tr_spec:
                tr_spec.remove(c2)

                ri2 = bond_array_1[ind1, 0]
                ci2 = bond_array_1[ind1, d1]
                fi2, fdi2 = cutoff_func(r_cut, ri2, ci2)

                bei2 = spec_mask[ei2]

                ri3 = cross_bond_dists_1[m, m + n + 1]
                fi3, _ = cutoff_func(r_cut, ri3, 0)

                fi = fi1 * fi2 * fi3
                fdi = fdi1 * fi2 * fi3 + fi1 * fdi2 * fi3

                ttypei = triplet_mask[bc1n + bei1n + bei2]

                tls1 = ls1[ttypei]
                tls2 = ls2[ttypei]
                tls3 = ls3[ttypei]
                tsig2 = sig2[ttypei]

                for p in range(bond_array_2.shape[0]):
                    ej1 = etypes2[p]
                    tr_spec1 = [tr_spec[0], tr_spec[1]]
                    if ej1 in tr_spec1:
                        tr_spec1.remove(ej1)
                        rj1 = bond_array_2[p, 0]
                        cj1 = bond_array_2[p, d2]
                        fj1, fdj1 = cutoff_func(r_cut, rj1, cj1)

                        for q in range(triplets_2[p]):
                            ind2 = cross_bond_inds_2[p, p + 1 + q]
                            ej2 = etypes2[ind2]
                            if ej2 == tr_spec1[0]:
                                ind2 = cross_bond_inds_2[p, p + 1 + q]
                                rj2 = bond_array_2[ind2, 0]
                                cj2 = bond_array_2[ind2, d2]
                                fj2, fdj2 = cutoff_func(r_cut, rj2, cj2)
                                ej2 = etypes2[ind2]

                                rj3 = cross_bond_dists_2[p, p + 1 + q]
                                fj3, _ = cutoff_func(r_cut, rj3, 0)

                                fj = fj1 * fj2 * fj3
                                fdj = fdj1 * fj2 * fj3 + fj1 * fdj2 * fj3

                                r11 = ri1 - rj1
                                r12 = ri1 - rj2
                                r13 = ri1 - rj3
                                r21 = ri2 - rj1
                                r22 = ri2 - rj2
                                r23 = ri2 - rj3
                                r31 = ri3 - rj1
                                r32 = ri3 - rj2
                                r33 = ri3 - rj3

                                if (c1 == c2):
                                    if (ei1 == ej1) and (ei2 == ej2):
                                        kern += \
                                            three_body_helper_1(ci1, ci2, cj1, cj2, r11,
                                                                r22, r33, fi, fj, fdi, fdj,
                                                                tls1, tls2, tls3,
                                                                tsig2)
                                    if (ei1 == ej2) and (ei2 == ej1):
                                        kern += \
                                            three_body_helper_1(ci1, ci2, cj2, cj1, r12,
                                                                r21, r33, fi, fj, fdi, fdj,
                                                                tls1, tls2, tls3,
                                                                tsig2)
                                if (c1 == ej1):
                                    if (ei1 == ej2) and (ei2 == c2):
                                        kern += \
                                            three_body_helper_2(ci2, ci1, cj2, cj1, r21,
                                                                r13, r32, fi, fj, fdi,
                                                                fdj,
                                                                tls1, tls2, tls3,
                                                                tsig2)
                                    if (ei1 == c2) and (ei2 == ej2):
                                        kern += \
                                            three_body_helper_2(ci1, ci2, cj2, cj1, r11,
                                                                r23, r32, fi, fj, fdi,
                                                                fdj,
                                                                tls1, tls2, tls3,
                                                                tsig2)
                                if (c1 == ej2):
                                    if (ei1 == ej1) and (ei2 == c2):
                                        kern += \
                                            three_body_helper_2(ci2, ci1, cj1, cj2, r22,
                                                                r13, r31, fi, fj, fdi,
                                                                fdj,
                                                                tls1, tls2, tls3,
                                                                tsig2)
                                    if (ei1 == c2) and (ei2 == ej1):
                                        kern += \
                                            three_body_helper_2(ci1, ci2, cj1, cj2, r12,
                                                                r23, r31, fi, fj, fdi,
                                                                fdj,
                                                                tls1, tls2, tls3,
                                                                tsig2)

    return kern


@njit
def three_body_mc_grad_jit(bond_array_1, c1, etypes1,
                           bond_array_2, c2, etypes2,
                           cross_bond_inds_1, cross_bond_inds_2,
                           cross_bond_dists_1, cross_bond_dists_2,
                           triplets_1, triplets_2,
                           d1, d2, sig, ls, r_cut, cutoff_func,
                           nspec, spec_mask, ntriplet, triplet_mask,
                           cut3b_mask):
    """Kernel gradient for 3-body force comparisons."""

    kern = 0
    sig_derv = np.zeros(ntriplet, dtype=np.float64)
    ls_derv = np.zeros(ntriplet, dtype=np.float64)

    # pre-compute constants that appear in the inner loop
    sig2, sig3, ls1, ls2, ls3, ls4, ls5, ls6 = grad_constants(sig, ls)

    bc1 = spec_mask[c1]
    bc1n = bc1 * nspec * nspec

    for m in range(bond_array_1.shape[0]):
        ri1 = bond_array_1[m, 0]
        ci1 = bond_array_1[m, d1]
        fi1, fdi1 = cutoff_func(r_cut, ri1, ci1)
        ei1 = etypes1[m]

        bei1 = spec_mask[ei1]
        bei1n = bei1 * nspec

        for n in range(triplets_1[m]):
            ind1 = cross_bond_inds_1[m, m + n + 1]
            ei2 = etypes1[ind1]
            tr_spec = [c1, ei1, ei2]
            c2_ind = tr_spec
            if c2 in tr_spec:
                tr_spec.remove(c2)

                ri3 = cross_bond_dists_1[m, m + n + 1]
                ri2 = bond_array_1[ind1, 0]
                ci2 = bond_array_1[ind1, d1]

                bei2 = spec_mask[ei2]

                ttypei = triplet_mask[bc1n + bei1n + bei2]

                tls1 = ls1[ttypei]
                tls2 = ls2[ttypei]
                tls3 = ls3[ttypei]
                tls4 = ls4[ttypei]
                tls5 = ls5[ttypei]
                tls6 = ls6[ttypei]
                tsig2 = sig2[ttypei]
                tsig3 = sig3[ttypei]

                fi2, fdi2 = cutoff_func(r_cut, ri2, ci2)
                fi3, _ = cutoff_func(r_cut, ri3, 0)

                fi = fi1 * fi2 * fi3
                fdi = fdi1 * fi2 * fi3 + fi1 * fdi2 * fi3

                for p in range(bond_array_2.shape[0]):
                    ej1 = etypes2[p]
                    tr_spec1 = [tr_spec[0], tr_spec[1]]
                    if ej1 in tr_spec1:
                        tr_spec1.remove(ej1)
                        rj1 = bond_array_2[p, 0]
                        cj1 = bond_array_2[p, d2]
                        fj1, fdj1 = cutoff_func(r_cut, rj1, cj1)

                        for q in range(triplets_2[p]):
                            ind2 = cross_bond_inds_2[p, p + 1 + q]
                            ej2 = etypes2[ind2]
                            if ej2 == tr_spec1[0]:
                                ind2 = cross_bond_inds_2[p, p + q + 1]
                                rj3 = cross_bond_dists_2[p, p + q + 1]
                                rj2 = bond_array_2[ind2, 0]
                                cj2 = bond_array_2[ind2, d2]
                                ej2 = etypes2[ind2]

                                fj2, fdj2 = cutoff_func(r_cut, rj2, cj2)
                                fj3, _ = cutoff_func(r_cut, rj3, 0)

                                fj = fj1 * fj2 * fj3
                                fdj = fdj1 * fj2 * fj3 + fj1 * fdj2 * fj3

                                r11 = ri1 - rj1
                                r12 = ri1 - rj2
                                r13 = ri1 - rj3
                                r21 = ri2 - rj1
                                r22 = ri2 - rj2
                                r23 = ri2 - rj3
                                r31 = ri3 - rj1
                                r32 = ri3 - rj2
                                r33 = ri3 - rj3

                                if (c1 == c2):
                                    if (ei1 == ej1) and (ei2 == ej2):
                                        kern_term, sig_term, ls_term = \
                                            three_body_grad_helper_1(ci1, ci2, cj1, cj2,
                                                                     r11, r22, r33, fi, fj,
                                                                     fdi, fdj, tls1, tls2,
                                                                     tls3, tls4, tls5,
                                                                     tls6,
                                                                     tsig2, tsig3)
                                        kern += kern_term
                                        sig_derv[ttypei] += sig_term
                                        ls_derv[ttypei] += ls_term

                                    if (ei1 == ej2) and (ei2 == ej1):
                                        kern_term, sig_term, ls_term = \
                                            three_body_grad_helper_1(ci1, ci2, cj2, cj1,
                                                                     r12, r21, r33, fi, fj,
                                                                     fdi, fdj, tls1, tls2,
                                                                     tls3, tls4, tls5,
                                                                     tls6,
                                                                     tsig2, tsig3)
                                        kern += kern_term
                                        sig_derv[ttypei] += sig_term
                                        ls_derv[ttypei] += ls_term

                                if (c1 == ej1):
                                    if (ei1 == ej2) and (ei2 == c2):
                                        kern_term, sig_term, ls_term = \
                                            three_body_grad_helper_2(ci2, ci1, cj2, cj1,
                                                                     r21, r13, r32, fi, fj,
                                                                     fdi, fdj, tls1, tls2,
                                                                     tls3, tls4, tls5,
                                                                     tls6,
                                                                     tsig2, tsig3)
                                        kern += kern_term
                                        sig_derv[ttypei] += sig_term
                                        ls_derv[ttypei] += ls_term

                                    if (ei1 == c2) and (ei2 == ej2):
                                        kern_term, sig_term, ls_term = \
                                            three_body_grad_helper_2(ci1, ci2, cj2, cj1,
                                                                     r11, r23, r32, fi, fj,
                                                                     fdi, fdj, tls1, tls2,
                                                                     tls3, tls4, tls5,
                                                                     tls6,
                                                                     tsig2, tsig3)
                                        kern += kern_term
                                        sig_derv[ttypei] += sig_term
                                        ls_derv[ttypei] += ls_term

                                if (c1 == ej2):
                                    if (ei1 == ej1) and (ei2 == c2):
                                        kern_term, sig_term, ls_term = \
                                            three_body_grad_helper_2(ci2, ci1, cj1, cj2,
                                                                     r22, r13, r31, fi, fj,
                                                                     fdi, fdj, tls1, tls2,
                                                                     tls3, tls4, tls5,
                                                                     tls6,
                                                                     tsig2, tsig3)
                                        kern += kern_term
                                        sig_derv[ttypei] += sig_term
                                        ls_derv[ttypei] += ls_term

                                    if (ei1 == c2) and (ei2 == ej1):
                                        kern_term, sig_term, ls_term = \
                                            three_body_grad_helper_2(ci1, ci2, cj1, cj2,
                                                                     r12, r23, r31, fi, fj,
                                                                     fdi, fdj, tls1, tls2,
                                                                     tls3, tls4, tls5,
                                                                     tls6,
                                                                     tsig2, tsig3)

                                        kern += kern_term
                                        sig_derv[ttypei] += sig_term
                                        ls_derv[ttypei] += ls_term

    return kern, np.hstack((sig_derv, ls_derv))


@njit
def three_body_mc_force_en_jit(bond_array_1, c1, etypes1,
                               bond_array_2, c2, etypes2,
                               cross_bond_inds_1, cross_bond_inds_2,
                               cross_bond_dists_1, cross_bond_dists_2,
                               triplets_1, triplets_2,
                               d1, sig, ls, r_cut, cutoff_func,
                               nspec, spec_mask, triplet_mask, cut3b_mask):
    """Kernel for 3-body force/energy comparisons."""

    kern = 0

    # pre-compute constants that appear in the inner loop
    sig2 = sig * sig
    ls1 = 1 / (2 * ls * ls)
    ls2 = 1 / (ls * ls)

    bc1 = spec_mask[c1]
    bc1n = nspec * nspec * bc1

    for m in range(bond_array_1.shape[0]):
        ri1 = bond_array_1[m, 0]
        ci1 = bond_array_1[m, d1]
        fi1, fdi1 = cutoff_func(r_cut, ri1, ci1)
        ei1 = etypes1[m]

        bei1 = spec_mask[ei1]
        bei1n = nspec * bei1

        for n in range(triplets_1[m]):
            ind1 = cross_bond_inds_1[m, m + n + 1]
            ei2 = etypes1[ind1]
            tr_spec = [c1, ei1, ei2]
            c2_ind = tr_spec
            if c2 in tr_spec:
                tr_spec.remove(c2)
                ri2 = bond_array_1[ind1, 0]
                ci2 = bond_array_1[ind1, d1]
                fi2, fdi2 = cutoff_func(r_cut, ri2, ci2)

                bei2 = spec_mask[ei2]

                ttypei = triplet_mask[bc1n + bei1n + bei2]

                tls1 = ls1[ttypei]
                tls2 = ls2[ttypei]
                tsig2 = sig2[ttypei]

                ri3 = cross_bond_dists_1[m, m + n + 1]
                fi3, _ = cutoff_func(r_cut, ri3, 0)

                fi = fi1 * fi2 * fi3
                fdi = fdi1 * fi2 * fi3 + fi1 * fdi2 * fi3

                for p in range(bond_array_2.shape[0]):

                    ej1 = etypes2[p]
                    tr_spec1 = [tr_spec[0], tr_spec[1]]
                    if ej1 in tr_spec1:
                        tr_spec1.remove(ej1)
                        rj1 = bond_array_2[p, 0]
                        fj1, _ = cutoff_func(r_cut, rj1, 0)

                        for q in range(triplets_2[p]):

                            ind2 = cross_bond_inds_2[p, p + 1 + q]
                            ej2 = etypes2[ind2]
                            if ej2 == tr_spec1[0]:

                                ind2 = cross_bond_inds_2[p, p + q + 1]
                                rj2 = bond_array_2[ind2, 0]
                                fj2, _ = cutoff_func(r_cut, rj2, 0)
                                ej2 = etypes2[ind2]
                                rj3 = cross_bond_dists_2[p, p + q + 1]
                                fj3, _ = cutoff_func(r_cut, rj3, 0)
                                fj = fj1 * fj2 * fj3

                                r11 = ri1 - rj1
                                r12 = ri1 - rj2
                                r13 = ri1 - rj3
                                r21 = ri2 - rj1
                                r22 = ri2 - rj2
                                r23 = ri2 - rj3
                                r31 = ri3 - rj1
                                r32 = ri3 - rj2
                                r33 = ri3 - rj3

                                if (c1 == c2):
                                    if (ei1 == ej1) and (ei2 == ej2):
                                        kern += three_body_en_helper(ci1, ci2, r11, r22,
                                                                     r33, fi, fj, fdi,
                                                                     tls1,
                                                                     tls2, tsig2)
                                    if (ei1 == ej2) and (ei2 == ej1):
                                        kern += three_body_en_helper(ci1, ci2, r12, r21,
                                                                     r33, fi, fj, fdi,
                                                                     tls1,
                                                                     tls2, tsig2)
                                if (c1 == ej1):
                                    if (ei1 == ej2) and (ei2 == c2):
                                        kern += three_body_en_helper(ci1, ci2, r13, r21,
                                                                     r32, fi, fj, fdi,
                                                                     tls1,
                                                                     tls2, tsig2)
                                    if (ei1 == c2) and (ei2 == ej2):
                                        kern += three_body_en_helper(ci1, ci2, r11, r23,
                                                                     r32, fi, fj, fdi,
                                                                     tls1,
                                                                     tls2, tsig2)
                                if (c1 == ej2):
                                    if (ei1 == ej1) and (ei2 == c2):
                                        kern += three_body_en_helper(ci1, ci2, r13, r22,
                                                                     r31, fi, fj, fdi,
                                                                     tls1,
                                                                     tls2, tsig2)
                                    if (ei1 == c2) and (ei2 == ej1):
                                        kern += three_body_en_helper(ci1, ci2, r12, r23,
                                                                     r31, fi, fj, fdi,
                                                                     tls1,
                                                                     tls2, tsig2)

    return kern

@njit
def three_body_mc_en_jit(bond_array_1, c1, etypes1,
                         bond_array_2, c2, etypes2,
                         cross_bond_inds_1, cross_bond_inds_2,
                         cross_bond_dists_1, cross_bond_dists_2,
                         triplets_1, triplets_2,
                         sig, ls, r_cut, cutoff_func,
                         nspec, spec_mask, triplet_mask, cut3b_mask):
    kern = 0

    sig2 = sig * sig
    ls2 = 1 / (2 * ls * ls)

    bc1 = spec_mask[c1]
    bc1n = bc1 * nspec * nspec

    for m in range(bond_array_1.shape[0]):
        ri1 = bond_array_1[m, 0]
        fi1, _ = cutoff_func(r_cut, ri1, 0)
        ei1 = etypes1[m]

        bei1 = spec_mask[ei1]
        bei1n = nspec * bei1

        for n in range(triplets_1[m]):
            ind1 = cross_bond_inds_1[m, m + n + 1]
            ei2 = etypes1[ind1]
            tr_spec = [c1, ei1, ei2]
            c2_ind = tr_spec
            if c2 in tr_spec:
                tr_spec.remove(c2)
                ri2 = bond_array_1[ind1, 0]
                fi2, _ = cutoff_func(r_cut, ri2, 0)

                bei2 = spec_mask[ei2]

                ttypei = triplet_mask[bc1n + bei1n + bei2]

                tls2 = ls2[ttypei]
                tsig2 = sig2[ttypei]

                ri3 = cross_bond_dists_1[m, m + n + 1]
                fi3, _ = cutoff_func(r_cut, ri3, 0)
                fi = fi1 * fi2 * fi3

                for p in range(bond_array_2.shape[0]):
                    ej1 = etypes2[p]
                    tr_spec1 = [tr_spec[0], tr_spec[1]]
                    if ej1 in tr_spec1:
                        tr_spec1.remove(ej1)
                        rj1 = bond_array_2[p, 0]
                        fj1, _ = cutoff_func(r_cut, rj1, 0)

                        for q in range(triplets_2[p]):
                            ind2 = cross_bond_inds_2[p, p + 1 + q]
                            ej2 = etypes2[ind2]
                            if ej2 == tr_spec1[0]:
                                rj2 = bond_array_2[ind2, 0]
                                fj2, _ = cutoff_func(r_cut, rj2, 0)

                                rj3 = cross_bond_dists_2[p, p + q + 1]
                                fj3, _ = cutoff_func(r_cut, rj3, 0)
                                fj = fj1 * fj2 * fj3

                                r11 = ri1 - rj1
                                r12 = ri1 - rj2
                                r13 = ri1 - rj3
                                r21 = ri2 - rj1
                                r22 = ri2 - rj2
                                r23 = ri2 - rj3
                                r31 = ri3 - rj1
                                r32 = ri3 - rj2
                                r33 = ri3 - rj3

                                if (c1 == c2):
                                    if (ei1 == ej1) and (ei2 == ej2):
                                        C1 = r11 * r11 + r22 * r22 + r33 * r33
                                        kern += tsig2 * exp(-C1 * tls2) * fi * fj
                                    if (ei1 == ej2) and (ei2 == ej1):
                                        C3 = r12 * r12 + r21 * r21 + r33 * r33
                                        kern += tsig2 * exp(-C3 * tls2) * fi * fj
                                if (c1 == ej1):
                                    if (ei1 == ej2) and (ei2 == c2):
                                        C5 = r13 * r13 + r21 * r21 + r32 * r32
                                        kern += tsig2 * exp(-C5 * tls2) * fi * fj
                                    if (ei1 == c2) and (ei2 == ej2):
                                        C2 = r11 * r11 + r23 * r23 + r32 * r32
                                        kern += tsig2 * exp(-C2 * tls2) * fi * fj
                                if (c1 == ej2):
                                    if (ei1 == ej1) and (ei2 == c2):
                                        C6 = r13 * r13 + r22 * r22 + r31 * r31
                                        kern += tsig2 * exp(-C6 * tls2) * fi * fj
                                    if (ei1 == c2) and (ei2 == ej1):
                                        C4 = r12 * r12 + r23 * r23 + r31 * r31
                                        kern += tsig2 * exp(-C4 * tls2) * fi * fj

    return kern


# -----------------------------------------------------------------------------
#                 two body multicomponent kernel (numba)
# -----------------------------------------------------------------------------


@njit
def two_body_mc_jit(bond_array_1, c1, etypes1, bond_array_2, c2, etypes2,
                    d1, d2, sig, ls, r_cut, cutoff_func,
                    nspec, spec_mask, bond_mask):
    """Multicomponent two-body force/force kernel accelerated with Numba's
    njit decorator.
    Loops over bonds in two environments and adds to the kernel if bonds are
    of the same type.
    """

    kern = 0

    ls1 = 1 / (2 * ls * ls)
    ls2 = 1 / (ls * ls)
    ls3 = ls2 * ls2
    sig2 = sig * sig

    bc1 = spec_mask[c1]
    bc1n = bc1 * nspec

    for m in range(bond_array_1.shape[0]):
        e1 = etypes1[m]

        if ((c2 == e1) or (c2 == c1)):
            ri = bond_array_1[m, 0]
            ci = bond_array_1[m, d1]

            be1 = spec_mask[e1]
            btype = bond_mask[bc1n + be1]

            tls1 = ls1[btype]
            tls2 = ls2[btype]
            tls3 = ls3[btype]
            tsig2 = sig2[btype]
            tr_cut = r_cut[btype]

            fi, fdi = cutoff_func(tr_cut, ri, ci)

            for n in range(bond_array_2.shape[0]):
                e2 = etypes2[n]

                # check if bonds agree
                if (c1 == c2 and e1 == e2) or (c1 == e2 and c2 == e1):
                    rj = bond_array_2[n, 0]
                    cj = bond_array_2[n, d2]
                    fj, fdj = cutoff_func(tr_cut, rj, cj)
                    r11 = ri - rj

                    A = ci * cj
                    B = r11 * ci
                    C = r11 * cj
                    D = r11 * r11

                    kern += force_helper(A, B, C, D, fi, fj, fdi, fdj,
                                         tls1, tls2, tls3, tsig2)

    return kern


@njit
def two_body_mc_grad_jit(bond_array_1, c1, etypes1,
                         bond_array_2, c2, etypes2,
                         d1, d2, sig, ls, r_cut, cutoff_func,
                         nspec, spec_mask, nbond, bond_mask):
    """Multicomponent two-body force/force kernel gradient accelerated with
    Numba's njit decorator."""

    kern = 0
    sig_derv = np.zeros(nbond, dtype=np.float64)
    ls_derv = np.zeros(nbond, dtype=np.float64)

    ls1 = 1 / (2 * ls * ls)
    ls2 = 1 / (ls * ls)
    ls3 = ls2 * ls2
    ls4 = 1 / (ls * ls * ls)
    ls5 = ls * ls
    ls6 = ls2 * ls4

    sig2 = sig * sig
    sig3 = 2 * sig

    bc1 = spec_mask[c1]
    bc1n = bc1 * nspec

    for m in range(bond_array_1.shape[0]):
        e1 = etypes1[m]
        if ((c2 == e1) or (c2 == c1)):
            ri = bond_array_1[m, 0]
            ci = bond_array_1[m, d1]

            be1 = spec_mask[e1]
            btype = bond_mask[bc1n + be1]

            tls1 = ls1[btype]
            tls2 = ls2[btype]
            tls3 = ls3[btype]
            tls4 = ls4[btype]
            tls5 = ls5[btype]
            tls6 = ls6[btype]
            tsig2 = sig2[btype]
            tsig3 = sig3[btype]
            tr_cut = r_cut[btype]

            fi, fdi = cutoff_func(tr_cut, ri, ci)

            for n in range(bond_array_2.shape[0]):
                e2 = etypes2[n]

                # check if bonds agree
                if (c1 == c2 and e1 == e2) or (c1 == e2 and c2 == e1):
                    rj = bond_array_2[n, 0]
                    cj = bond_array_2[n, d2]
                    fj, fdj = cutoff_func(tr_cut, rj, cj)

                    r11 = ri - rj

                    A = ci * cj
                    B = r11 * ci
                    C = r11 * cj
                    D = r11 * r11

                    kern_term, sig_term, ls_term = \
                        grad_helper(A, B, C, D, fi, fj, fdi, fdj,
                                    tls1, tls2, tls3,
                                    tls4, tls5, tls6,
                                    tsig2, tsig3)

                    kern += kern_term
                    sig_derv[btype] += sig_term
                    ls_derv[btype] += ls_term

    kern_grad = np.hstack((sig_derv, ls_derv))

    return kern, kern_grad


@njit
def two_body_mc_force_en_jit(bond_array_1, c1, etypes1,
                             bond_array_2, c2, etypes2,
                             d1, sig, ls, r_cut, cutoff_func,
                             nspec, spec_mask, bond_mask):
    """Multicomponent two-body force/energy kernel accelerated with
    Numba's njit decorator."""

    kern = 0

    ls1 = 1 / (2 * ls * ls)
    ls2 = 1 / (ls * ls)
    sig2 = sig * sig

    bc1 = spec_mask[c1]
    bc1n = bc1 * nspec

    for m in range(bond_array_1.shape[0]):
        e1 = etypes1[m]
        if ((c2 == e1) or (c2 == c1)):
            ri = bond_array_1[m, 0]
            ci = bond_array_1[m, d1]

            be1 = spec_mask[e1]
            btype = bond_mask[bc1n + be1]

            tls1 = ls1[btype]
            tls2 = ls2[btype]
            tsig2 = sig2[btype]
            tr_cut = r_cut[btype]

            fi, fdi = cutoff_func(tr_cut, ri, ci)

            for n in range(bond_array_2.shape[0]):
                e2 = etypes2[n]

                # check if bonds agree
                if (c1 == c2 and e1 == e2) or (c1 == e2 and c2 == e1):
                    rj = bond_array_2[n, 0]
                    fj, _ = cutoff_func(tr_cut, rj, 0)

                    r11 = ri - rj
                    B = r11 * ci
                    D = r11 * r11
                    kern += force_energy_helper(B, D, fi, fj, fdi,
                                                tls1, tls2,
                                                tsig2)

    return kern


@njit
def two_body_mc_en_jit(bond_array_1, c1, etypes1,
                       bond_array_2, c2, etypes2,
                       sig, ls, r_cut, cutoff_func,
                       nspec, spec_mask, bond_mask):
    """Multicomponent two-body energy/energy kernel accelerated with
    Numba's njit decorator."""

    kern = 0

    ls1 = 1 / (2 * ls * ls)
    sig2 = sig * sig

    bc1 = spec_mask[c1]
    bc1n = bc1 * nspec

    for m in range(bond_array_1.shape[0]):
        e1 = etypes1[m]
        if ((c2 == e1) or (c2 == c1)):
            ri = bond_array_1[m, 0]

            be1 = spec_mask[e1]
            btype = bond_mask[bc1n + be1]

            tls1 = ls1[btype]
            tsig2 = sig2[btype]
            tr_cut = r_cut[btype]
            fi, _ = cutoff_func(tr_cut, ri, 0)

            for n in range(bond_array_2.shape[0]):
                e2 = etypes2[n]

                if (c1 == c2 and e1 == e2) or (c1 == e2 and c2 == e1):
                    rj = bond_array_2[n, 0]
                    fj, _ = cutoff_func(tr_cut, rj, 0)
                    r11 = ri - rj
                    kern += fi * fj * tsig2 * exp(-r11 * r11 * tls1)

    return kern

def many_body_mc(env1, env2, d1, d2, cutoff_2b, cutoff_3b, cutoff_mb,
                 nspec, spec_mask,
                 nbond, bond_mask, ntriplet, triplet_mask,
                 ncut3b, cut3b_mask,
                 nmb, mb_mask,
                 sig2, ls2, sig3, ls3, sigm, lsm,
                 cutoff_func=cf.quadratic_cutoff):
    """many-body multi-element kernel between two force components.

    Args:
        env1 (AtomicEnvironment): First local environment.
        env2 (AtomicEnvironment): Second local environment.
        d1 (int): Force component of the first environment.
        d2 (int): Force component of the second environment.
        cutoff_2b: dummy
        cutoff_3b: dummy
        cutoff_mb (float, np.ndarray): cutoff(s) for coordination-based manybody interaction
        nspec (int): number of different species groups
        spec_mask (np.ndarray): 118-long integer array that determines specie group
        nbond: dummy
        bond_mask: dummy
        ntriplet: dummy
        triplet_mask: dummy
        ncut3b: dummy
        cut3b_mask: dummy
        nmb (int): number of different hyperparameter sets to associate with manybody pairings
        mb_mask (np.ndarray): nspec^2 long integer array
        sig2: dummy
        ls2: dummy
        sig3: dummy
        ls3: dummy
        sigm (np.ndarray): signal variances associates with manybody term
        lsm (np.ndarray): length scales associates with manybody term
        cutoff_func (Callable): Cutoff function of the kernel.

    Return:
        float: Value of the 2+3+many-body kernel.
    """

    return many_body_mc_sepcut_jit(env1.bond_array_mb, env2.bond_array_mb,
                            env1.neigh_dists_mb, env2.neigh_dists_mb,
                            env1.num_neighs_mb, env2.num_neighs_mb,
                            env1.ctype, env2.ctype,
                            env1.bond_array_mb_etypes, env2.bond_array_mb_etypes,
                            env1.etype_mb, env2.etype_mb,
                            env1.species, env2.species,
                            d1, d2, sigm, lsm,
                            cutoff_mb, cutoff_func,
                            nspec, spec_mask, mb_mask)


def many_body_mc_grad(env1, env2, d1, d2, cutoff_2b, cutoff_3b, cutoff_mb,
                      nspec, spec_mask,
                      nbond, bond_mask, ntriplet, triplet_mask,
                      ncut3b, cut3b_mask,
                      nmb, mb_mask,
                      sig2, ls2, sig3, ls3, sigm, lsm,
                      cutoff_func=cf.quadratic_cutoff):
    """manybody multi-element kernel between two force components and its
    gradient with respect to the hyperparameters.

    Args:
        env1 (AtomicEnvironment): First local environment.
        env2 (AtomicEnvironment): Second local environment.
        d1 (int): Force component of the first environment.
        d2 (int): Force component of the second environment.
        cutoff_2b: dummy
        cutoff_3b: dummy
        cutoff_mb (float, np.ndarray): cutoff(s) for coordination-based manybody interaction
        nspec (int): number of different species groups
        spec_mask (np.ndarray): 118-long integer array that determines specie group
        nbond: dummy
        bond_mask: dummy
        ntriplet: dummy
        triplet_mask: dummy
        ncut3b: dummy
        cut3b_mask: dummy
        nmb (int): number of different hyperparameter sets to associate with manybody pairings
        mb_mask (np.ndarray): nspec^2 long integer array
        sig2: dummy
        ls2: dummy
        sig3: dummy
        ls3: dummy
        sigm (np.ndarray): signal variances associates with manybody term
        lsm (np.ndarray): length scales associates with manybody term
        cutoff_func (Callable): Cutoff function of the kernel.

    Return:
        (float, np.ndarray):
            Value of the 2+3+manybody kernel and its gradient
            with respect to the hyperparameters.
    """

    return many_body_mc_grad_sepcut_jit(env1.bond_array_mb, env2.bond_array_mb,
                                        env1.neigh_dists_mb, env2.neigh_dists_mb,
                                        env1.num_neighs_mb, env2.num_neighs_mb, env1.ctype,
                                        env2.ctype, env1.bond_array_mb_etypes, env2.bond_array_mb_etypes,
                                        env1.etype_mb, env2.etype_mb,
                                        env1.species, env2.species, d1, d2, sigm,
                                        lsm, cutoff_mb, cutoff_func,
                                        nspec, spec_mask, nmb, mb_mask)


def many_body_mc_force_en(env1, env2, d1, cutoff_2b, cutoff_3b, cutoff_mb,
                          nspec, spec_mask,
                          nbond, bond_mask, ntriplet, triplet_mask,
                          ncut3b, cut3b_mask,
                          nmb, mb_mask,
                          sig2, ls2, sig3, ls3, sigm, lsm,
                          cutoff_func=cf.quadratic_cutoff):
    """many-body single-element kernel between two local energies.

    Args:
        env1 (AtomicEnvironment): First local environment.
        env2 (AtomicEnvironment): Second local environment.
        hyps (np.ndarray): Hyperparameters of the kernel function (sig, ls).
        cutoffs (np.ndarray): Two-element array containing the 2-, 3-, and
            many-body cutoffs.
        cutoff_func (Callable): Cutoff function of the kernel.

    Return:
        float: Value of the many-body force/energy kernel.
    """

    return many_body_mc_force_en_sepcut_jit(env1.bond_array_mb, env2.bond_array_mb,
                                            env1.neigh_dists_mb, env1.num_neighs_mb,
                                            env1.ctype, env2.ctype,
                                            env1.bond_array_mb_etypes,
                                            env2.bond_array_mb_etypes,
                                            env1.etype_mb,
                                            env1.species, env2.species, d1, sigm, lsm, cutoff_mb,
                                            cutoff_func,
                                            nspec, spec_mask, mb_mask)


def many_body_mc_en(env1, env2, cutoff_2b, cutoff_3b, cutoff_mb,
                    nspec, spec_mask,
                    nbond, bond_mask, ntriplet, triplet_mask,
                    ncut3b, cut3b_mask,
                    nmb, mb_mask,
                    sig2, ls2, sig3, ls3, sigm, lsm,
                    cutoff_func=cf.quadratic_cutoff):
    """many-body multi-element kernel between two local energies.

    Args:
        env1 (AtomicEnvironment): First local environment.
        env2 (AtomicEnvironment): Second local environment.
        hyps (np.ndarray): Hyperparameters of the kernel function (sig, ls).
        cutoffs (np.ndarray): One-element array containing the 2-body
            cutoff.
        cutoff_func (Callable): Cutoff function of the kernel.

    Return:
        float: Value of the 2-body force/energy kernel.
    """

    return many_body_mc_en_sepcut_jit(env1.bond_array_mb, env2.bond_array_mb,
                                      env1.ctype, env2.ctype,
                                      env1.bond_array_mb_etypes,
                                      env2.bond_array_mb_etypes,
                                      env1.species,
                                      env2.species,
                                      sigm, lsm, cutoff_mb, cutoff_func,
                                      nspec, spec_mask, mb_mask)

_str_to_kernel = {'2': two_body_mc,
                  '2_en': two_body_mc_en,
                  '2_grad': two_body_mc_grad,
                  '2_force_en': two_body_mc_force_en,
                  '3': three_body_mc,
                  '3_grad': three_body_mc_grad,
                  '3_en': three_body_mc_en,
                  '3_force_en': three_body_mc_force_en,
                  'many': many_body_mc,
                  'many_grad': many_body_mc_grad,
                  'many_en': many_body_mc_en,
                  'many_force_en': many_body_mc_force_en,
                  '2+3': two_plus_three_body_mc,
                  '2+3_grad': two_plus_three_body_mc_grad,
                  '2+3_en': two_plus_three_mc_en,
                  '2+3_force_en': two_plus_three_mc_force_en,
                  '2+3+many': two_three_many_body_mc,
                  '2+3+many_grad': two_three_many_body_mc_grad,
                  '2+3+many_en': two_three_many_mc_en,
                  '2+3+many_force_en': two_three_many_mc_force_en
                  }<|MERGE_RESOLUTION|>--- conflicted
+++ resolved
@@ -175,7 +175,6 @@
         tbmcj = three_body_mc_sepcut_jit
 
     three_term = \
-<<<<<<< HEAD
         tbmcj(env1.bond_array_3, env1.ctype, env1.etypes,
               env2.bond_array_3, env2.ctype, env2.etypes,
               env1.cross_bond_inds, env2.cross_bond_inds,
@@ -184,25 +183,6 @@
               d1, d2, sig3, ls3, cutoff_3b, cutoff_func,
               nspec, spec_mask, triplet_mask, cut3b_mask)
 
-    many_term = many_body_mc_sepcut_jit(env1.bond_array_mb, env2.bond_array_mb,
-                                        env1.neigh_dists_mb, env2.neigh_dists_mb,
-                                        env1.num_neighs_mb, env2.num_neighs_mb,
-                                        env1.ctype, env2.ctype,
-                                        env1.bond_array_mb_etypes, env2.bond_array_mb_etypes,
-                                        env1.etype_mb, env2.etype_mb,
-                                        env1.species, env2.species,
-                                        d1, d2, sigm, lsm,
-                                        cutoff_mb, cutoff_func,
-                                        nspec, spec_mask, mb_mask)
-=======
-        three_body_mc_jit(env1.bond_array_3, env1.ctype, env1.etypes,
-                          env2.bond_array_3, env2.ctype, env2.etypes,
-                          env1.cross_bond_inds, env2.cross_bond_inds,
-                          env1.cross_bond_dists, env2.cross_bond_dists,
-                          env1.triplet_counts, env2.triplet_counts,
-                          d1, d2, sig3, ls3, r_cut_3, cutoff_func,
-                          nspec, spec_mask, triplet_mask)
-
     many_term = many_body_mc_jit(env1.q_array, env2.q_array, 
                             env1.q_neigh_array, env2.q_neigh_array, 
                             env1.q_neigh_grads, env2.q_neigh_grads,
@@ -210,7 +190,6 @@
                             env1.etypes_mb, env2.etypes_mb, 
                             env1.unique_species, env2.unique_species, 
                             d1, d2, sigm, lsm)
->>>>>>> d1cc7de2
 
     return two_term + three_term + many_term
 
@@ -269,7 +248,6 @@
     else:
         tbmcj = three_body_mc_grad_sepcut_jit
 
-<<<<<<< HEAD
     kern3, grad3 = \
         tbmcj(env1.bond_array_3, env1.ctype, env1.etypes,
               env2.bond_array_3, env2.ctype, env2.etypes,
@@ -282,23 +260,14 @@
               ntriplet, triplet_mask, cut3b_mask)
 
     mbmcj = many_body_mc_grad_sepcut_jit
-    kern_many, gradm = mbmcj(env1.bond_array_mb, env2.bond_array_mb,
-                             env1.neigh_dists_mb, env2.neigh_dists_mb,
-                             env1.num_neighs_mb, env2.num_neighs_mb, env1.ctype,
-                             env2.ctype, env1.bond_array_mb_etypes, env2.bond_array_mb_etypes,
-                             env1.etype_mb, env2.etype_mb,
-                             env1.species, env2.species, d1, d2, sigm,
-                             lsm, cutoff_mb, cutoff_func,
-                             nspec, spec_mask, nmb, mb_mask)
-=======
-    kern_many, gradm = many_body_mc_grad_jit(env1.q_array, env2.q_array, 
+    kern_many, gradm = mbmcj(env1.q_array, env2.q_array, 
                                  env1.q_neigh_array, env2.q_neigh_array, 
                                  env1.q_neigh_grads, env2.q_neigh_grads,
                                  env1.ctype, env2.ctype, 
                                  env1.etypes_mb, env2.etypes_mb,
                                  env1.unique_species, env2.unique_species, 
-                                 d1, d2, sigm, lsm)
->>>>>>> d1cc7de2
+                                 d1, d2, sigm, lsm,
+                                 nspec, spec_mask, nmb, mb_mask)
 
     return kern2 + kern3 + kern_many, np.hstack([grad2, grad3, gradm])
 
@@ -356,7 +325,6 @@
         tbmcj = three_body_mc_force_en_sepcut_jit
 
     three_term = \
-<<<<<<< HEAD
         tbmcj(env1.bond_array_3, env1.ctype, env1.etypes,
               env2.bond_array_3, env2.ctype, env2.etypes,
               env1.cross_bond_inds, env2.cross_bond_inds,
@@ -368,33 +336,12 @@
               cut3b_mask) / 3
 
     mbmcj = many_body_mc_force_en_sepcut_jit
-    many_term = mbmcj(env1.bond_array_mb, env2.bond_array_mb,
-                      env1.neigh_dists_mb, env1.num_neighs_mb,
-                      env1.ctype, env2.ctype,
-                      env1.bond_array_mb_etypes,
-                      env2.bond_array_mb_etypes,
-                      env1.etype_mb,
-                      env1.species, env2.species, d1, sigm, lsm, cutoff_mb,
-                      cutoff_func,
-                      nspec, spec_mask, mb_mask)
-=======
-        three_body_mc_force_en_jit(env1.bond_array_3, env1.ctype, env1.etypes,
-                                   env2.bond_array_3, env2.ctype, env2.etypes,
-                                   env1.cross_bond_inds, env2.cross_bond_inds,
-                                   env1.cross_bond_dists,
-                                   env2.cross_bond_dists,
-                                   env1.triplet_counts, env2.triplet_counts,
-                                   d1, sig3, ls3, r_cut_3, cutoff_func,
-                                   nspec,
-                                   spec_mask,
-                                   triplet_mask) / 3
-
-    many_term = many_body_mc_force_en_jit(env1.q_array, env2.q_array, 
+    many_term = mbmcj(env1.q_array, env2.q_array, 
                               env1.q_neigh_array, env1.q_neigh_grads,
                               env1.ctype, env2.ctype, env1.etypes_mb,  
                               env1.unique_species, env2.unique_species, 
-                              d1, sigm, lsm)
->>>>>>> d1cc7de2
+                              d1, sigm, lsm,
+                              nspec, spec_mask, mb_mask)
 
     return two_term + three_term + many_term
 
@@ -445,7 +392,6 @@
                                   spec_mask,
                                   bond_mask)/4
 
-<<<<<<< HEAD
     if (ncut3b == 0):
         tbmcj = three_body_mc_en_jit
     else:
@@ -462,18 +408,11 @@
               triplet_mask, cut3b_mask)/9.
 
     mbmcj = many_body_mc_en_sepcut_jit
-    many_term = mbmcj(env1.bond_array_mb, env2.bond_array_mb, env1.ctype,
-                      env2.ctype, env1.bond_array_mb_etypes,
-                      env2.bond_array_mb_etypes, env1.species,
-                      env2.species,
-                      sigm, lsm, cutoff_mb, cutoff_func,
-                      nspec, spec_mask, mb_mask)
-=======
     many_term = many_body_mc_en_jit(env1.q_array, env2.q_array, 
                                     env1.ctype, env2.ctype, 
                                     env1.unique_species, env2.unique_species,
-                                    sigm, lsm)
->>>>>>> d1cc7de2
+                                    sigm, lsm,
+                                    nspec, spec_mask, mb_mask)
 
     return two_term + three_term + many_term
 
@@ -1897,17 +1836,15 @@
     Return:
         float: Value of the 2+3+many-body kernel.
     """
-
-    return many_body_mc_sepcut_jit(env1.bond_array_mb, env2.bond_array_mb,
-                            env1.neigh_dists_mb, env2.neigh_dists_mb,
-                            env1.num_neighs_mb, env2.num_neighs_mb,
-                            env1.ctype, env2.ctype,
-                            env1.bond_array_mb_etypes, env2.bond_array_mb_etypes,
-                            env1.etype_mb, env2.etype_mb,
+    return many_body_mc_sepcut_jit(env1.q_array, env2.q_array, 
+                            env1.q_neigh_array, env2.q_neigh_array, 
+                            env1.q_neigh_grads, env2.q_neigh_grads,
+                            env1.ctype, env2.ctype, 
+                            env1.etypes_mb, env2.etypes_mb,
                             env1.species, env2.species,
                             d1, d2, sigm, lsm,
-                            cutoff_mb, cutoff_func,
                             nspec, spec_mask, mb_mask)
+
 
 
 def many_body_mc_grad(env1, env2, d1, d2, cutoff_2b, cutoff_3b, cutoff_mb,
@@ -1952,14 +1889,14 @@
             with respect to the hyperparameters.
     """
 
-    return many_body_mc_grad_sepcut_jit(env1.bond_array_mb, env2.bond_array_mb,
-                                        env1.neigh_dists_mb, env2.neigh_dists_mb,
-                                        env1.num_neighs_mb, env2.num_neighs_mb, env1.ctype,
-                                        env2.ctype, env1.bond_array_mb_etypes, env2.bond_array_mb_etypes,
-                                        env1.etype_mb, env2.etype_mb,
-                                        env1.species, env2.species, d1, d2, sigm,
-                                        lsm, cutoff_mb, cutoff_func,
-                                        nspec, spec_mask, nmb, mb_mask)
+    return many_body_mc_grad_sepcut_jit(env1.q_array, env2.q_array, 
+                            env1.q_neigh_array, env2.q_neigh_array, 
+                            env1.q_neigh_grads, env2.q_neigh_grads,
+                            env1.ctype, env2.ctype, 
+                            env1.etypes_mb, env2.etypes_mb,
+                            env1.species, env2.species,
+                            d1, d2, sigm, lsm,
+                            nspec, spec_mask, mb_mask)
 
 
 def many_body_mc_force_en(env1, env2, d1, cutoff_2b, cutoff_3b, cutoff_mb,
@@ -1983,15 +1920,14 @@
         float: Value of the many-body force/energy kernel.
     """
 
-    return many_body_mc_force_en_sepcut_jit(env1.bond_array_mb, env2.bond_array_mb,
-                                            env1.neigh_dists_mb, env1.num_neighs_mb,
-                                            env1.ctype, env2.ctype,
-                                            env1.bond_array_mb_etypes,
-                                            env2.bond_array_mb_etypes,
-                                            env1.etype_mb,
-                                            env1.species, env2.species, d1, sigm, lsm, cutoff_mb,
-                                            cutoff_func,
-                                            nspec, spec_mask, mb_mask)
+    return many_body_mc_force_en_sepcut_jit(env1.q_array, env2.q_array, 
+                            env1.q_neigh_array, 
+                            env1.q_neigh_grads, 
+                            env1.ctype, env2.ctype, 
+                            env1.etypes_mb, 
+                            env1.species, env2.species,
+                            d1, sigm, lsm,
+                            nspec, spec_mask, mb_mask)
 
 
 def many_body_mc_en(env1, env2, cutoff_2b, cutoff_3b, cutoff_mb,
@@ -2015,14 +1951,12 @@
         float: Value of the 2-body force/energy kernel.
     """
 
-    return many_body_mc_en_sepcut_jit(env1.bond_array_mb, env2.bond_array_mb,
-                                      env1.ctype, env2.ctype,
-                                      env1.bond_array_mb_etypes,
-                                      env2.bond_array_mb_etypes,
-                                      env1.species,
-                                      env2.species,
-                                      sigm, lsm, cutoff_mb, cutoff_func,
-                                      nspec, spec_mask, mb_mask)
+    return many_body_mc_en_sepcut_jit(env1.q_array, env2.q_array, 
+                            env1.ctype, env2.ctype, 
+                            env1.species, env2.species,
+                            sigm, lsm,
+                            nspec, spec_mask, mb_mask)
+
 
 _str_to_kernel = {'2': two_body_mc,
                   '2_en': two_body_mc_en,
